--- conflicted
+++ resolved
@@ -17,6 +17,8 @@
 #include "plasma_internal.h"
 #include "plasma_types.h"
 #include "plasma_workspace.h"
+
+#include "mkl_lapacke.h"
 
 /***************************************************************************//**
  *
@@ -165,15 +167,11 @@
     // Call the parallel functions.
     plasma_pzgetrf(A, ipiv, sequence, request);
 
-<<<<<<< HEAD
     // Need to synchronize here because ipiv has to be completed
     // before starting row permutations.
     #pragma omp taskwait 
 
-    plasma_pzlaswp(PlasmaRowwise, B, ipiv, 1, sequence, request);
-=======
     plasma_pzgeswp(PlasmaRowwise, B, ipiv, 1, sequence, request);
->>>>>>> 55e8f947
 
     plasma_pztrsm(PlasmaLeft, PlasmaLower, PlasmaNoTrans, PlasmaUnit,
                   1.0, A,
