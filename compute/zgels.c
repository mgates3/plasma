--- conflicted
+++ resolved
@@ -149,10 +149,7 @@
     // Set tiling parameters.
     int ib = plasma->ib;
     int nb = plasma->nb;
-<<<<<<< HEAD
-=======
     int householder_mode = plasma->householder_mode;
->>>>>>> cda9377e
 
     // Create tile matrices.
     plasma_desc_t A;
@@ -175,11 +172,7 @@
     }
 
     // Prepare descriptor T.
-<<<<<<< HEAD
-    retval = plasma_descT_create(A, ib, T);
-=======
     retval = plasma_descT_create(A, ib, householder_mode, T);
->>>>>>> cda9377e
     if (retval != PlasmaSuccess) {
         plasma_error("plasma_descT_create() failed");
         return retval;
@@ -354,13 +347,6 @@
     // Solve using QR factorization.
     //===============================
     if (A.m >= A.n) {
-<<<<<<< HEAD
-        plasma_pzgeqrf(A, T, work, sequence, request);
-
-        plasma_pzunmqr(PlasmaLeft, Plasma_ConjTrans,
-                       A, T, B,
-                       work, sequence, request);
-=======
         if (plasma->householder_mode == PlasmaTreeHouseholder) {
             plasma_pzgeqrfrh(A, T, work, sequence, request);
         }
@@ -378,7 +364,6 @@
                            A, T, B,
                            work, sequence, request);
         }
->>>>>>> cda9377e
 
         plasma_pztrsm(PlasmaLeft, PlasmaUpper,
                       PlasmaNoTrans, PlasmaNonUnit,
@@ -391,16 +376,12 @@
     // Solve using LQ factorization.
     //===============================
     else {
-<<<<<<< HEAD
-        plasma_pzgelqf(A, T, work, sequence, request);
-=======
         if (plasma->householder_mode == PlasmaTreeHouseholder) {
             plasma_pzgelqfrh(A, T, work, sequence, request);
         }
         else {
             plasma_pzgelqf(A, T, work, sequence, request);
         }
->>>>>>> cda9377e
 
         // Zero the trailing block of the right-hand-side matrix.
         // B has less rows than X.
@@ -416,11 +397,6 @@
             sequence, request);
 
         // Find X = Q^H * Y.
-<<<<<<< HEAD
-        plasma_pzunmlq(PlasmaLeft, Plasma_ConjTrans,
-                       A, T, B,
-                       work, sequence, request);
-=======
         if (plasma->householder_mode == PlasmaTreeHouseholder) {
             plasma_pzunmlqrh(PlasmaLeft, Plasma_ConjTrans,
                              A, T, B,
@@ -432,6 +408,5 @@
                            work, sequence, request);
         }
 
->>>>>>> cda9377e
     }
 }