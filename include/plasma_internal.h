/**
 *
 * @file plasma_internal.h
 *
<<<<<<< HEAD
 *  PLASMA control routines.
 *  PLASMA is a software package provided by Univ. of Tennessee,
 *  Univ. of California Berkeley and Univ. of Colorado Denver.
 *
 * @version 3.0.0
 * @author  Jakub Kurzak
 * @date    2016-05-06
=======
 *  PLASMA is a software package provided by:
 *  University of Tennessee, US,
 *  University of Manchester, UK.
>>>>>>> 434ddcc8
 *
 **/
#ifndef ICL_PLASMA_INTERNAL_H
#define ICL_PLASMA_INTERNAL_H

#include <stdio.h>
#include <stdlib.h>

#ifdef __cplusplus
extern "C" {
#endif

/******************************************************************************/
static inline int imin(int a, int b)
{
    if (a < b)
        return a;
    else
        return b;
}

/******************************************************************************/
static inline int imax(int a, int b)
{
    if (a > b)
        return a;
    else
        return b;
}

/******************************************************************************/
#define plasma_warning(msg) \
        plasma_warning_func_line_file(__func__, __LINE__, __FILE__, msg)

#define plasma_error(msg) \
        plasma_error_func_line_file(__func__, __LINE__, __FILE__, msg)

#define plasma_fatal_error(msg) \
        plasma_fatal_error_func_line_file(__func__, __LINE__, __FILE__, msg)

/******************************************************************************/
static inline void plasma_warning_func_line_file(
    char const *func, int line, const char *file, const char *msg)
{
    fprintf(stderr,
            "PLASMA WARNING at %d of %s() in %s: %s\n",
            line, func, file, msg);
}

/******************************************************************************/
static inline void plasma_error_func_line_file(
    char const *func, int line, const char *file, const char *msg)
{
    fprintf(stderr,
            "PLASMA ERROR at %d of %s() in %s: %s\n",
            line, func, file, msg);
}

/******************************************************************************/
static inline void plasma_fatal_error_func_line_file(
    char const *func, int line, const char *file, const char *msg)
{
    fprintf(stderr,
            "PLASMA FATAL ERROR at %d of %s() in %s: %s\n",
            line, func, file, msg);
    exit(EXIT_FAILURE);
}

#ifdef __cplusplus
}  // extern "C"
#endif

#include "plasma_internal_s.h"
#include "plasma_internal_d.h"
#include "plasma_internal_c.h"
#include "plasma_internal_z.h"

#endif // ICL_PLASMA_INTERNAL_H<|MERGE_RESOLUTION|>--- conflicted
+++ resolved
@@ -2,19 +2,9 @@
  *
  * @file plasma_internal.h
  *
-<<<<<<< HEAD
- *  PLASMA control routines.
- *  PLASMA is a software package provided by Univ. of Tennessee,
- *  Univ. of California Berkeley and Univ. of Colorado Denver.
- *
- * @version 3.0.0
- * @author  Jakub Kurzak
- * @date    2016-05-06
-=======
  *  PLASMA is a software package provided by:
  *  University of Tennessee, US,
  *  University of Manchester, UK.
->>>>>>> 434ddcc8
  *
  **/
 #ifndef ICL_PLASMA_INTERNAL_H
