/**
 *
 * @file
 *
 *  PLASMA is a software package provided by:
 *  University of Tennessee, US,
 *  University of Manchester, UK.
 *
<<<<<<< HEAD
 * @version 3.0.0
 * @author  Jakub Kurzak
 * @author  Samuel D. Relton
 * @author  Maksims Abalenkovs
 * @date    2016-06-22
 * @precisions normal z -> c d s
=======
 * @precisions normal z -> s d c
>>>>>>> 434ddcc8
 *
 **/
#ifndef ICL_CORE_BLAS_Z_H
#define ICL_CORE_BLAS_Z_H

#include "plasma_async.h"
#include "plasma_types.h"
#include "plasma_workspace.h"

#ifdef __cplusplus
extern "C" {
#endif

/******************************************************************************/
void CORE_zgelqt(int m, int n, int ib,
                 PLASMA_Complex64_t *A, int lda,
                 PLASMA_Complex64_t *T, int ldt,
                 PLASMA_Complex64_t *TAU,
                 PLASMA_Complex64_t *WORK);

void CORE_zgemm(PLASMA_enum transA, PLASMA_enum transB,
                int m, int n, int k,
                PLASMA_Complex64_t alpha, const PLASMA_Complex64_t *A, int lda,
                                          const PLASMA_Complex64_t *B, int ldb,
                PLASMA_Complex64_t beta,        PLASMA_Complex64_t *C, int ldc);

void CORE_zgemm(PLASMA_enum transA, PLASMA_enum transB,
                int m, int n, int k,
                PLASMA_Complex64_t alpha, const PLASMA_Complex64_t *A, int lda,
                                          const PLASMA_Complex64_t *B, int ldb,
                PLASMA_Complex64_t beta,        PLASMA_Complex64_t *C, int ldc);

void CORE_zgeqrt(int m, int n, int ib,
                 PLASMA_Complex64_t *A, int lda,
                 PLASMA_Complex64_t *T, int ldt,
                 PLASMA_Complex64_t *TAU,
                 PLASMA_Complex64_t *WORK, int lwork);

void CORE_zhemm(PLASMA_enum side, PLASMA_enum uplo,
                int m, int n,
                PLASMA_Complex64_t alpha, const PLASMA_Complex64_t *A, int lda,
                                          const PLASMA_Complex64_t *B, int ldb,
                PLASMA_Complex64_t beta,        PLASMA_Complex64_t *C, int ldc);

void CORE_zher2k(PLASMA_enum uplo, PLASMA_enum trans,
                 int n, int k,
                 PLASMA_Complex64_t alpha, const PLASMA_Complex64_t *A, int lda,
                                           const PLASMA_Complex64_t *B, int ldb,
                 double beta,                    PLASMA_Complex64_t *C, int ldc);

void CORE_zherk(PLASMA_enum uplo, PLASMA_enum trans,
                int n, int k,
                double alpha, const PLASMA_Complex64_t *A, int lda,
                double beta,        PLASMA_Complex64_t *C, int ldc);

void CORE_zlacpy(PLASMA_enum uplo,
                 int m, int n,
                 const PLASMA_Complex64_t *A, int lda,
                       PLASMA_Complex64_t *B, int ldb);

void CORE_zlaset(PLASMA_enum uplo,
                 int m, int n,
                 PLASMA_Complex64_t alpha, PLASMA_Complex64_t beta,
                 PLASMA_Complex64_t *A, int lda);

void CORE_zpamm(int op, PLASMA_enum side, PLASMA_enum storev,
                int m, int n, int k, int l,
                const PLASMA_Complex64_t *A1, int lda1,
                      PLASMA_Complex64_t *A2, int lda2,
                const PLASMA_Complex64_t *V,  int ldv,
                      PLASMA_Complex64_t *W,  int ldw);

void CORE_zparfb(PLASMA_enum side, PLASMA_enum trans, PLASMA_enum direct,
                 PLASMA_enum storev,
                 int m1, int n1, int m2, int n2, int k, int l,
                       PLASMA_Complex64_t *A1,   int lda1,
                       PLASMA_Complex64_t *A2,   int lda2,
                 const PLASMA_Complex64_t *V,    int ldv,
                 const PLASMA_Complex64_t *T,    int ldt,
                       PLASMA_Complex64_t *WORK, int ldwork);

int CORE_zpotrf(PLASMA_enum uplo,
                int n,
                PLASMA_Complex64_t *A, int lda);

void CORE_zsymm(PLASMA_enum side, PLASMA_enum uplo,
                int m, int n,
                PLASMA_Complex64_t alpha, const PLASMA_Complex64_t *A, int lda,
                                          const PLASMA_Complex64_t *B, int ldb,
                PLASMA_Complex64_t beta,        PLASMA_Complex64_t *C, int ldc);

void CORE_zsyr2k(
    PLASMA_enum uplo, PLASMA_enum trans,
    int n, int k,
    PLASMA_Complex64_t alpha, const PLASMA_Complex64_t *A, int lda,
                              const PLASMA_Complex64_t *B, int ldb,
    PLASMA_Complex64_t beta,        PLASMA_Complex64_t *C, int ldc);

void CORE_zsyrk(PLASMA_enum uplo, PLASMA_enum trans,
                int n, int k,
                PLASMA_Complex64_t alpha, const PLASMA_Complex64_t *A, int lda,
                PLASMA_Complex64_t beta,        PLASMA_Complex64_t *C, int ldc);

void CORE_ztrsm(PLASMA_enum side, PLASMA_enum uplo,
                PLASMA_enum transA, PLASMA_enum diag,
                int m, int n,
                PLASMA_Complex64_t alpha, const PLASMA_Complex64_t *A, int lda,
                                                PLASMA_Complex64_t *B, int ldb);

<<<<<<< HEAD
void CORE_ztrmm(
    PLASMA_enum side, PLASMA_enum uplo, PLASMA_enum transA, PLASMA_enum diag,
    int m, int n,
    PLASMA_Complex64_t alpha, const PLASMA_Complex64_t *A, int lda,
                                    PLASMA_Complex64_t *B, int ldb);

void CORE_ztrmm_p2(
    PLASMA_enum side, PLASMA_enum uplo, PLASMA_enum transA, PLASMA_enum diag,
    int m, int n,
    PLASMA_Complex64_t alpha, const PLASMA_Complex64_t  *A, int lda,
                                    PLASMA_Complex64_t **B, int ldb);
=======
void CORE_ztslqt(int m, int n, int ib,
                 PLASMA_Complex64_t *A1, int lda1,
                 PLASMA_Complex64_t *A2, int lda2,
                 PLASMA_Complex64_t *T,  int ldt,
                 PLASMA_Complex64_t *TAU, PLASMA_Complex64_t *WORK);

void CORE_ztsmlq(PLASMA_enum side, PLASMA_enum trans,
                 int m1, int n1, int m2, int n2, int k, int ib,
                       PLASMA_Complex64_t *A1,   int lda1,
                       PLASMA_Complex64_t *A2,   int lda2,
                 const PLASMA_Complex64_t *V,    int ldv,
                 const PLASMA_Complex64_t *T,    int ldt,
                       PLASMA_Complex64_t *WORK, int ldwork);

void CORE_ztsmqr(PLASMA_enum side, PLASMA_enum trans,
                 int m1, int n1, int m2, int n2, int k, int ib,
                       PLASMA_Complex64_t *A1,   int lda1,
                       PLASMA_Complex64_t *A2,   int lda2,
                 const PLASMA_Complex64_t *V,    int ldv,
                 const PLASMA_Complex64_t *T,    int ldt,
                       PLASMA_Complex64_t *WORK, int ldwork);

void CORE_ztsqrt(int m, int n, int ib,
                 PLASMA_Complex64_t *A1, int lda1,
                 PLASMA_Complex64_t *A2, int lda2,
                 PLASMA_Complex64_t *T,  int ldt,
                 PLASMA_Complex64_t *TAU,
                 PLASMA_Complex64_t *WORK);

void CORE_zunmlq(PLASMA_enum side, PLASMA_enum trans,
                 int m, int n, int k, int ib,
                 const PLASMA_Complex64_t *A,    int lda,
                 const PLASMA_Complex64_t *T,    int ldt,
                       PLASMA_Complex64_t *C,    int ldc,
                       PLASMA_Complex64_t *WORK, int ldwork);

void CORE_zunmqr(PLASMA_enum side, PLASMA_enum trans,
                 int m, int n, int k, int ib,
                 const PLASMA_Complex64_t *A,    int lda,
                 const PLASMA_Complex64_t *T,    int ldt,
                       PLASMA_Complex64_t *C,    int ldc,
                       PLASMA_Complex64_t *WORK, int ldwork);
>>>>>>> 434ddcc8

/******************************************************************************/
void CORE_OMP_zgelqt(int m, int n, int ib, int nb,
                     PLASMA_Complex64_t *A, int lda,
                     PLASMA_Complex64_t *T, int ldt);

void CORE_OMP_zgemm(
    PLASMA_enum transA, PLASMA_enum transB,
    int m, int n, int k,
    PLASMA_Complex64_t alpha, const PLASMA_Complex64_t *A, int lda,
                              const PLASMA_Complex64_t *B, int ldb,
    PLASMA_Complex64_t beta,        PLASMA_Complex64_t *C, int ldc);

void CORE_OMP_zgeqrt(int m, int n, int ib, int nb,
                     PLASMA_Complex64_t *A, int lda,
                     PLASMA_Complex64_t *T, int ldt,
                     PLASMA_workspace *work);

void CORE_OMP_zhemm(
    PLASMA_enum side, PLASMA_enum uplo,
    int m, int n,
    PLASMA_Complex64_t alpha, const PLASMA_Complex64_t *A, int lda,
                              const PLASMA_Complex64_t *B, int ldb,
    PLASMA_Complex64_t beta,        PLASMA_Complex64_t *C, int ldc);

void CORE_OMP_zher2k(
    PLASMA_enum uplo, PLASMA_enum trans,
    int n, int k,
    PLASMA_Complex64_t alpha, const PLASMA_Complex64_t *A, int lda,
                              const PLASMA_Complex64_t *B, int ldb,
    double beta,                    PLASMA_Complex64_t *C, int ldc);

void CORE_OMP_zherk(PLASMA_enum uplo, PLASMA_enum trans,
                    int n, int k,
                    double alpha, const PLASMA_Complex64_t *A, int lda,
                    double beta,        PLASMA_Complex64_t *C, int ldc);

void CORE_OMP_zlacpy(PLASMA_enum uplo,
                     int m, int n, int nb,
                     const PLASMA_Complex64_t *A, int lda,
                           PLASMA_Complex64_t *B, int ldb);

void CORE_OMP_zlaset(PLASMA_enum uplo,
                     int m, int n,
                     PLASMA_Complex64_t alpha, PLASMA_Complex64_t beta,
                     PLASMA_Complex64_t *A, int lda);

void CORE_OMP_zpotrf(PLASMA_enum uplo,
                     int n,
                     PLASMA_Complex64_t *A, int lda,
                     PLASMA_sequence *sequence, PLASMA_request *request,
                     int iinfo);

void CORE_OMP_zsymm(
    PLASMA_enum side, PLASMA_enum uplo,
    int m, int n,
    PLASMA_Complex64_t alpha, const PLASMA_Complex64_t *A, int lda,
                              const PLASMA_Complex64_t *B, int ldb,
    PLASMA_Complex64_t beta,        PLASMA_Complex64_t *C, int ldc);

void CORE_OMP_zsyr2k(
    PLASMA_enum uplo, PLASMA_enum trans,
    int n, int k,
    PLASMA_Complex64_t alpha, const PLASMA_Complex64_t *A, int lda,
                              const PLASMA_Complex64_t *B, int ldb,
    PLASMA_Complex64_t beta,        PLASMA_Complex64_t *C, int ldc);

void CORE_OMP_zsyrk(
    PLASMA_enum uplo, PLASMA_enum trans,
    int n, int k,
    PLASMA_Complex64_t alpha, const PLASMA_Complex64_t *A, int lda,
    PLASMA_Complex64_t beta,        PLASMA_Complex64_t *C, int ldc);

void CORE_OMP_ztrsm(
    PLASMA_enum side, PLASMA_enum uplo,
    PLASMA_enum transA, PLASMA_enum diag,
    int m, int n,
    PLASMA_Complex64_t alpha, const PLASMA_Complex64_t *A, int lda,
                                    PLASMA_Complex64_t *B, int ldb);

<<<<<<< HEAD
void CORE_OMP_ztrmm(
    PLASMA_enum side, PLASMA_enum uplo, PLASMA_enum transA, PLASMA_enum diag,
    int m, int n,
    PLASMA_Complex64_t alpha, const PLASMA_Complex64_t *A, int lda,
                                    PLASMA_Complex64_t *B, int ldb);

void CORE_OMP_ztrmm_p2(
    PLASMA_enum side, PLASMA_enum uplo, PLASMA_enum transA, PLASMA_enum diag,
    int m, int n,
    PLASMA_Complex64_t alpha, const PLASMA_Complex64_t  *A, int lda,
                                    PLASMA_Complex64_t **B, int ldb);
=======
void CORE_OMP_ztslqt(int m, int n, int ib, int nb,
                     PLASMA_Complex64_t *A1, int lda1,
                     PLASMA_Complex64_t *A2, int lda2,
                     PLASMA_Complex64_t *T,  int ldt);

void CORE_OMP_ztsmlq(PLASMA_enum side, PLASMA_enum trans,
                     int m1, int n1, int m2, int n2, int k, int ib, int nb,
                           PLASMA_Complex64_t *A1, int lda1,
                           PLASMA_Complex64_t *A2, int lda2,
                     const PLASMA_Complex64_t *V,  int ldv,
                     const PLASMA_Complex64_t *T,  int ldt);

void CORE_OMP_ztsmqr(PLASMA_enum side, PLASMA_enum trans,
                     int m1, int n1, int m2, int n2, int k, int ib, int nb,
                           PLASMA_Complex64_t *A1, int lda1,
                           PLASMA_Complex64_t *A2, int lda2,
                     const PLASMA_Complex64_t *V, int ldv,
                     const PLASMA_Complex64_t *T, int ldt);

void CORE_OMP_ztsqrt(int m, int n, int ib, int nb,
                     PLASMA_Complex64_t *A1, int lda1,
                     PLASMA_Complex64_t *A2, int lda2,
                     PLASMA_Complex64_t *T,  int ldt);

void CORE_OMP_zunmlq(PLASMA_enum side, PLASMA_enum trans,
                     int m, int n, int k, int ib, int nb,
                     const PLASMA_Complex64_t *A, int lda,
                     const PLASMA_Complex64_t *T, int ldt,
                           PLASMA_Complex64_t *C, int ldc);

void CORE_OMP_zunmqr(PLASMA_enum side, PLASMA_enum trans,
                     int m, int n, int k, int ib, int nb,
                     const PLASMA_Complex64_t *A, int lda,
                     const PLASMA_Complex64_t *T, int ldt,
                           PLASMA_Complex64_t *C, int ldc);

>>>>>>> 434ddcc8
#ifdef __cplusplus
}  // extern "C"
#endif

#endif // ICL_CORE_BLAS_Z_H<|MERGE_RESOLUTION|>--- conflicted
+++ resolved
@@ -6,16 +6,7 @@
  *  University of Tennessee, US,
  *  University of Manchester, UK.
  *
-<<<<<<< HEAD
- * @version 3.0.0
- * @author  Jakub Kurzak
- * @author  Samuel D. Relton
- * @author  Maksims Abalenkovs
- * @date    2016-06-22
- * @precisions normal z -> c d s
-=======
  * @precisions normal z -> s d c
->>>>>>> 434ddcc8
  *
  **/
 #ifndef ICL_CORE_BLAS_Z_H
@@ -125,19 +116,6 @@
                 PLASMA_Complex64_t alpha, const PLASMA_Complex64_t *A, int lda,
                                                 PLASMA_Complex64_t *B, int ldb);
 
-<<<<<<< HEAD
-void CORE_ztrmm(
-    PLASMA_enum side, PLASMA_enum uplo, PLASMA_enum transA, PLASMA_enum diag,
-    int m, int n,
-    PLASMA_Complex64_t alpha, const PLASMA_Complex64_t *A, int lda,
-                                    PLASMA_Complex64_t *B, int ldb);
-
-void CORE_ztrmm_p2(
-    PLASMA_enum side, PLASMA_enum uplo, PLASMA_enum transA, PLASMA_enum diag,
-    int m, int n,
-    PLASMA_Complex64_t alpha, const PLASMA_Complex64_t  *A, int lda,
-                                    PLASMA_Complex64_t **B, int ldb);
-=======
 void CORE_ztslqt(int m, int n, int ib,
                  PLASMA_Complex64_t *A1, int lda1,
                  PLASMA_Complex64_t *A2, int lda2,
@@ -180,7 +158,6 @@
                  const PLASMA_Complex64_t *T,    int ldt,
                        PLASMA_Complex64_t *C,    int ldc,
                        PLASMA_Complex64_t *WORK, int ldwork);
->>>>>>> 434ddcc8
 
 /******************************************************************************/
 void CORE_OMP_zgelqt(int m, int n, int ib, int nb,
@@ -261,19 +238,6 @@
     PLASMA_Complex64_t alpha, const PLASMA_Complex64_t *A, int lda,
                                     PLASMA_Complex64_t *B, int ldb);
 
-<<<<<<< HEAD
-void CORE_OMP_ztrmm(
-    PLASMA_enum side, PLASMA_enum uplo, PLASMA_enum transA, PLASMA_enum diag,
-    int m, int n,
-    PLASMA_Complex64_t alpha, const PLASMA_Complex64_t *A, int lda,
-                                    PLASMA_Complex64_t *B, int ldb);
-
-void CORE_OMP_ztrmm_p2(
-    PLASMA_enum side, PLASMA_enum uplo, PLASMA_enum transA, PLASMA_enum diag,
-    int m, int n,
-    PLASMA_Complex64_t alpha, const PLASMA_Complex64_t  *A, int lda,
-                                    PLASMA_Complex64_t **B, int ldb);
-=======
 void CORE_OMP_ztslqt(int m, int n, int ib, int nb,
                      PLASMA_Complex64_t *A1, int lda1,
                      PLASMA_Complex64_t *A2, int lda2,
@@ -310,7 +274,6 @@
                      const PLASMA_Complex64_t *T, int ldt,
                            PLASMA_Complex64_t *C, int ldc);
 
->>>>>>> 434ddcc8
 #ifdef __cplusplus
 }  // extern "C"
 #endif
