--- conflicted
+++ resolved
@@ -283,11 +283,6 @@
                   sequence, request);
 
     // Find X = Q^H * Y.
-<<<<<<< HEAD
-    plasma_pzunmlq(PlasmaLeft, Plasma_ConjTrans,
-                   A, T, B, work,
-                   sequence, request);
-=======
     if (plasma->householder_mode == PlasmaTreeHouseholder) {
         plasma_pzunmlqrh(PlasmaLeft, Plasma_ConjTrans,
                          A, T, B, work,
@@ -298,5 +293,4 @@
                        A, T, B, work,
                        sequence, request);
     }
->>>>>>> cda9377e
 }