--- conflicted
+++ resolved
@@ -56,19 +56,6 @@
                                            PLASMA_Complex64_t *B, int ldb,
                  PLASMA_Complex64_t beta,  PLASMA_Complex64_t *C, int ldc);
 
-<<<<<<< HEAD
-int PLASMA_zsyr2k(
-    PLASMA_enum uplo, PLASMA_enum trans,
-    int n, int k,
-    PLASMA_Complex64_t alpha,
-    PLASMA_Complex64_t *A, int lda,
-    PLASMA_Complex64_t *B, int ldb,
-    PLASMA_Complex64_t beta, PLASMA_Complex64_t *C, int ldc);
-
-int PLASMA_zpotrf(
-    PLASMA_enum uplo, int n,
-    PLASMA_Complex64_t *A, int lda);
-=======
 int PLASMA_zsyr2k(PLASMA_enum uplo, PLASMA_enum trans,
                   int n, int k,
                   PLASMA_Complex64_t alpha, PLASMA_Complex64_t *A, int lda,
@@ -79,7 +66,6 @@
                  int n, int k,
                  PLASMA_Complex64_t alpha, PLASMA_Complex64_t *A, int lda,
                  PLASMA_Complex64_t beta,  PLASMA_Complex64_t *C, int ldc);
->>>>>>> 522acaa0
 
 int PLASMA_ztrsm(PLASMA_enum side, PLASMA_enum uplo,
                  PLASMA_enum transA, PLASMA_enum diag,
@@ -136,29 +122,18 @@
                               PLASMA_sequence *sequence,
                               PLASMA_request *request);
 
-<<<<<<< HEAD
-void PLASMA_zpotrf_Tile_Async(
-     PLASMA_enum uplo, PLASMA_desc *A,
-     PLASMA_sequence *sequence, PLASMA_request *request);
-=======
 void PLASMA_zsyrk_Tile_Async(PLASMA_enum uplo, PLASMA_enum trans,
                              PLASMA_Complex64_t alpha, PLASMA_desc *A,
                              PLASMA_Complex64_t beta,  PLASMA_desc *C,
                              PLASMA_sequence *sequence,
                              PLASMA_request *request);
->>>>>>> 522acaa0
 
 void PLASMA_ztrsm_Tile_Async(PLASMA_enum side, PLASMA_enum uplo,
                              PLASMA_enum transA, PLASMA_enum diag,
                              PLASMA_Complex64_t alpha, PLASMA_desc *A,
-<<<<<<< HEAD
-                             PLASMA_desc *B,
-                             PLASMA_sequence *sequence, PLASMA_request *request);
-=======
                                                        PLASMA_desc *B,
                              PLASMA_sequence *sequence,
                              PLASMA_request *request);
->>>>>>> 522acaa0
 
 /***************************************************************************//**
  *  Layout translation async.
