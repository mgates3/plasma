/**
 *
 * @file test.c
 *
 *  PLASMA testing harness.
 *  PLASMA is a software package provided by Univ. of Tennessee,
 *  Univ. of Manchester, Univ. of California Berkeley and
 *  Univ. of Colorado Denver.
 *
 * @version 3.0.0
 * @author Jakub Kurzak
 * @author Samuel D. Relton
<<<<<<< HEAD
 * @author Mawussi Zounon
=======
>>>>>>> 8e6d9533
 * @date 2016-05-17
 *
 **/
#include "test.h"

#include <assert.h>
#include <stdio.h>
#include <stdlib.h>
#include <string.h>

#include "plasma.h"

/***************************************************************************//**
 *
 * @brief Tests and times a PLASMA routine.
 *        Prints usage information when ran without options.
 *
 * @param[in] argc
 * @param[in] argv
 *
 * @retval EXIT_SUCCESS - correct invocation
 * @retval EXIT_FAILURE - incorrect invocation
 * @retval > 0 - number of tests that failed
 *
 ******************************************************************************/
int main(int argc, char **argv)
{
    if (argc == 1 ||
        strcmp(argv[1], "-h") == 0 ||
        strcmp(argv[1], "--help") == 0) {

        print_main_usage();
        return EXIT_SUCCESS;
    }

    const char* routine = argv[1];

    param_t param[PARAM_SIZEOF];      // set of parameters
    param_value_t pval[PARAM_SIZEOF]; // snapshot of values

    param_init(param);
    int iter = param_read(argc, argv, param);
    int outer = param[PARAM_OUTER].val[0].c == 'y';
    int test = param[PARAM_TEST].val[0].c == 'y';
    int err = 0;

    // Print labels.
    if (test)
        test_routine(routine, NULL);
    else
        time_routine(routine, NULL);

    PLASMA_Init();
    PLASMA_Set(PLASMA_TILE_SIZE, param[PARAM_NB].val[0].i);
    if (outer) {
        // outer product iteration
        do {
            param_snap(param, pval);
            for (int i = 0; i < iter; i++) {
                if (test)
                    err += test_routine(routine, pval);
                else
                    time_routine(routine, pval);
            }
            if (iter > 1) {
                printf("\n");
            }
        }
        while (param_step_outer(param, 0));
    }
    else {
        // inner product iteration
        do {
            param_snap(param, pval);
            for (int i = 0; i < iter; i++) {
                if (test)
                    err += test_routine(routine, pval);
                else
                    time_routine(routine, pval);
            }
            if (iter > 1) {
                printf("\n");
            }
        }
        while (param_step_inner(param));
    }
    PLASMA_Finalize();
    printf("\n");
    return err;
}

/***************************************************************************//**
 *
 * @brief Prints generic usage information.
 *
 ******************************************************************************/
void print_main_usage()
{
    printf("Usage:\n"
           "\ttest [-h|--help]\n"
           "\ttest routine [-h|--help]\n"
           "\ttest routine [parameter1, parameter2, ...]\n");
}

/***************************************************************************//**
 *
 * @brief Prints routine-specific usage information.
 *
 * @param[in] name - routine name
 *
 ******************************************************************************/
void print_routine_usage(const char *name)
{
    printf("Usage:\n"
           "\ttest %s [-h|--help]\n"
           "\ttest %s (parameter1, parameter2, ...)\n\n"
           "Options:\n"
           "\t%*sshow this screen\n",
           name, name,
           DescriptionIndent, "-h --help");
    print_usage(PARAM_ITER);
    print_usage(PARAM_OUTER);
    print_usage(PARAM_TEST);
    print_usage(PARAM_TOL);
    print_usage(PARAM_NB);

    printf("\n");
    run_routine(name, NULL, NULL);
}

/***************************************************************************//**
 *
 * @brief Prints usage information for a specific command line option.
 *
 * @param[in] label - command line option label
 *
 ******************************************************************************/
void print_usage(int label)
{
    printf("\t%*s%s\n",
        DescriptionIndent,
        ParamUsage[label][0],
        ParamUsage[label][1]);
}

/***************************************************************************//**
 *
 * @brief Tests a routine for a set of parameter values.
 *        Performs testing and timing.
 *        If pval is NULL, prints column labels.
 *        Otherwise, prints column values.
 *
 * @param[in]    name - routine name
 * @param[inout] pval - array of parameter values
 *
 * @retval 1 - failure
 * @retval 0 - success
 *
 ******************************************************************************/
int test_routine(const char *name, param_value_t pval[])
{
    char info[InfoLen];
    run_routine(name, pval, info);

    if (pval == NULL) {
        printf("\n");
        printf("%*s %*s %s %*s %*s\n",
            InfoSpacing, "Seconds",
            InfoSpacing, "GFLOPS",
                         info,
            InfoSpacing, "Error",
            InfoSpacing, "Status");
        printf("\n");
        return 0;
    }
    else {
        printf("%*.4lf %*.4lf %s %*.2le %*s\n",
            InfoSpacing, pval[PARAM_TIME].d,
            InfoSpacing, pval[PARAM_GFLOPS].d,
                         info,
            InfoSpacing, pval[PARAM_ERROR].d,
            InfoSpacing, pval[PARAM_SUCCESS].i ? "pass" : "FAILED");
        return (pval[PARAM_SUCCESS].i == 0);
    }
}

/***************************************************************************//**
 *
 * @brief Times a routine for a set of parameter values.
 *        Times the routine only, does not test it.
 *        If pval is NULL, prints column labels.
 *        Otherwise, prints column values.
 *
 * @param[in]    name - routine name
 * @param[inout] pval - array of parameter values
 *
 ******************************************************************************/
void time_routine(const char *name, param_value_t pval[])
{
    char info[InfoLen];
    run_routine(name, pval, info);

    if (pval == NULL) {
        printf("\n");
        printf("%*s %*s %s\n",
            InfoSpacing, "Seconds",
            InfoSpacing, "GFLOPS",
                         info);
        printf("\n");
    }
    else {
        printf("%*.4lf %*.4lf %s\n",
            InfoSpacing, pval[PARAM_TIME].d,
            InfoSpacing, pval[PARAM_GFLOPS].d,
                         info);
    }
}

/***************************************************************************//**
 *
 * @brief Invokes a specific routine.
 *
 * @param[in]    name - routine name
 * @param[inout] pval - array of parameter values
 * @param[out]   info - string of column labels or column values; length InfoLen
 *
 ******************************************************************************/
void run_routine(const char *name, param_value_t pval[], char *info)
{
<<<<<<< HEAD
  // -----
  if      (strcmp(name, "zgemm") == 0)
    test_zgemm(pval, info);
  else if (strcmp(name, "dgemm") == 0)
    test_dgemm(pval, info);
  else if (strcmp(name, "cgemm") == 0)
    test_cgemm(pval, info);
  else if (strcmp(name, "sgemm") == 0)
    test_sgemm(pval, info);
  // -----
  else if (strcmp(name, "zhemm") == 0)
    test_zhemm(pval, info);
  else if (strcmp(name, "chemm") == 0)
    test_chemm(pval, info);
  // -----
  else if (strcmp(name, "zherk") == 0)
    test_zherk(pval, info);
  else if (strcmp(name, "cherk") == 0)
    test_cherk(pval, info);
  // ----
  else if (strcmp(name, "zsymm") == 0)
    test_zsymm(pval, info);
  else if (strcmp(name, "dsymm") == 0)
    test_dsymm(pval, info);
  else if (strcmp(name, "csymm") == 0)
    test_csymm(pval, info);
  else if (strcmp(name, "ssymm") == 0)
    test_ssymm(pval, info);
  // ----
  else if (strcmp(name, "zsyrk") == 0)
    test_zsyrk(pval, info);
  else if (strcmp(name, "dsyrk") == 0)
    test_dsyrk(pval, info);
  else if (strcmp(name, "csyrk") == 0)
    test_csyrk(pval, info);
  else if (strcmp(name, "ssyrk") == 0)
    test_ssyrk(pval, info);
  // -----
  else if (strcmp(name, "zher2k") == 0)
    test_zherk(pval, info);
  else if (strcmp(name, "cher2k") == 0)
    test_cherk(pval, info);
  // ----
  else {
    printf("unknown routine: %s\n", name);
    exit(EXIT_FAILURE);
  }
=======
    // -----
    if      (strcmp(name, "zgemm") == 0)
        test_zgemm(pval, info);
    else if (strcmp(name, "dgemm") == 0)
        test_dgemm(pval, info);
    else if (strcmp(name, "cgemm") == 0)
        test_cgemm(pval, info);
    else if (strcmp(name, "sgemm") == 0)
        test_sgemm(pval, info);
    // -----
    else if (strcmp(name, "zhemm") == 0)
        test_zhemm(pval, info);
    else if (strcmp(name, "chemm") == 0)
        test_chemm(pval, info);
    // -----
    else if (strcmp(name, "zherk") == 0)
        test_zherk(pval, info);
    else if (strcmp(name, "cherk") == 0)
        test_cherk(pval, info);
    // ----
    else if (strcmp(name, "zsymm") == 0)
        test_zsymm(pval, info);
    else if (strcmp(name, "dsymm") == 0)
        test_dsymm(pval, info);
    else if (strcmp(name, "csymm") == 0)
        test_csymm(pval, info);
    else if (strcmp(name, "ssymm") == 0)
        test_ssymm(pval, info);
    // ----
    else if (strcmp(name, "zsyrk") == 0)
        test_zsyrk(pval, info);
    else if (strcmp(name, "dsyrk") == 0)
        test_dsyrk(pval, info);
    else if (strcmp(name, "csyrk") == 0)
        test_csyrk(pval, info);
    else if (strcmp(name, "ssyrk") == 0)
        test_ssyrk(pval, info);
    // ----
    else {
        printf("unknown routine: %s\n", name);
        exit(EXIT_FAILURE);
    }
>>>>>>> 8e6d9533
}

/***************************************************************************//**
 *
 * @brief Creates an empty array of parameter iterators.
 *
 * @param[out] param - array of parameter iterators.
 *
 ******************************************************************************/
void param_init(param_t param[])
{
    for (int i = 0; i < PARAM_SIZEOF; i++) {
        param[i].num = 0;
        param[i].pos = 0;
        param[i].val =
            (param_value_t*)malloc(InitValArraySize*sizeof(param_value_t));
        assert(param[i].val != NULL);
        param[i].size = InitValArraySize;
    }
}

/***************************************************************************//**
 *
 * @brief Initializes an array of parameter iterators
 *        according to command lineoptions.
 *        Assumes argv[1] is function name; parses argv[2:argc-1].
 *
 * @param[in]    argc
 * @param[in]    argv
 * @param[inout] param - array of parameter iterators
 *
 * @retval iter
 *
 ******************************************************************************/
int param_read(int argc, char **argv, param_t param[])
{
    int err = 0;
    int iter = 1;
    const char* routine = argv[1];

    //================================================================
    // Initialize parameters from the command line.
    //================================================================
    for (int i = 2; i < argc && argv[i]; i++) {

        //--------------------------------------------------
        // Scan character parameters.
        //--------------------------------------------------
        if (param_starts_with(argv[i], "--outer="))
            err = param_scan_char(strchr(argv[i], '=')+1, &param[PARAM_OUTER]);
        else if (param_starts_with(argv[i], "--test="))
            err = param_scan_char(strchr(argv[i], '=')+1, &param[PARAM_TEST]);

        else if (param_starts_with(argv[i], "--side="))
            err = param_scan_char(strchr(argv[i], '=')+1, &param[PARAM_SIDE]);

        else if (param_starts_with(argv[1], "--trans="))
            err = param_scan_char(strchr(argv[i], '=')+1, &param[PARAM_TRANS]);
        else if (param_starts_with(argv[i], "--transa="))
            err = param_scan_char(strchr(argv[i], '=')+1, &param[PARAM_TRANSA]);
        else if (param_starts_with(argv[i], "--transb="))
            err = param_scan_char(strchr(argv[i], '=')+1, &param[PARAM_TRANSB]);

        else if (param_starts_with(argv[i], "--uplo="))
            err = param_scan_char(strchr(argv[i], '=')+1, &param[PARAM_UPLO]);
        //--------------------------------------------------
        // Scan integer parameters.
        //--------------------------------------------------
        else if (param_starts_with(argv[i], "--iter="))
            iter = strtol(strchr(argv[i], '=')+1, NULL, 10);

        else if (param_starts_with(argv[i], "--m="))
            err = param_scan_int(strchr(argv[i], '=')+1, &param[PARAM_M]);
        else if (param_starts_with(argv[i], "--n="))
            err = param_scan_int(strchr(argv[i], '=')+1, &param[PARAM_N]);
        else if (param_starts_with(argv[i], "--k="))
            err = param_scan_int(strchr(argv[i], '=')+1, &param[PARAM_K]);

        else if (param_starts_with(argv[i], "--nb="))
            err = param_scan_int(strchr(argv[i], '=')+1, &param[PARAM_NB]);

        else if (param_starts_with(argv[i], "--pada="))
            err = param_scan_int(strchr(argv[i], '=')+1, &param[PARAM_PADA]);
        else if (param_starts_with(argv[i], "--padb="))
            err = param_scan_int(strchr(argv[i], '=')+1, &param[PARAM_PADB]);
        else if (param_starts_with(argv[i], "--padc="))
            err = param_scan_int(strchr(argv[i], '=')+1, &param[PARAM_PADC]);

        //--------------------------------------------------
        // Scan double precision parameters.
        //--------------------------------------------------
        else if (param_starts_with(argv[i], "--tol="))
            err = param_scan_double(strchr(argv[i], '=')+1, &param[PARAM_TOL]);

        //--------------------------------------------------
        // Scan complex parameters.
        //--------------------------------------------------
        else if (param_starts_with(argv[i], "--alpha="))
            err = param_scan_complex(strchr(argv[i], '=')+1, &param[PARAM_ALPHA]);
        else if (param_starts_with(argv[i], "--beta="))
            err = param_scan_complex(strchr(argv[i], '=')+1, &param[PARAM_BETA]);

        //--------------------------------------------------
        // Handle help and errors.
        //--------------------------------------------------
        else if (strcmp(argv[i], "-h") == 0 ||
                 strcmp(argv[i], "--help") == 0) {
            print_routine_usage(routine);
            exit(EXIT_SUCCESS);
        }
        else {
            printf("unknown argument: %s\n", argv[i]);
            exit(EXIT_FAILURE);
        }

        if (err) {
            printf("error scanning argument: %s\n", argv[i]);
            exit(EXIT_FAILURE);
        }
    }

    //================================================================
    // Set default values for uninitialized parameters.
    //================================================================

    //--------------------------------------------------
    // Set character parameters.
    //--------------------------------------------------
    if (param[PARAM_OUTER].num == 0)
        param_add_char('n', &param[PARAM_OUTER]);
    if (param[PARAM_TEST].num == 0)
        param_add_char('y', &param[PARAM_TEST]);

    if (param[PARAM_SIDE].num == 0)
        param_add_char('l', &param[PARAM_SIDE]);
    if (param[PARAM_TRANS].num == 0)
        param_add_char('n', &param[PARAM_TRANS]);
    if (param[PARAM_TRANSA].num == 0)
        param_add_char('n', &param[PARAM_TRANSA]);
    if (param[PARAM_TRANSB].num == 0)
        param_add_char('n', &param[PARAM_TRANSB]);
    if (param[PARAM_UPLO].num == 0)
        param_add_char('l', &param[PARAM_UPLO]);

    //--------------------------------------------------
    // Set integer parameters.
    //--------------------------------------------------
    if (param[PARAM_M].num == 0)
        param_add_int(1000, &param[PARAM_M]);
    if (param[PARAM_N].num == 0)
        param_add_int(1000, &param[PARAM_N]);
    if (param[PARAM_K].num == 0)
        param_add_int(1000, &param[PARAM_K]);

    if (param[PARAM_NB].num == 0)
        param_add_int(256, &param[PARAM_NB]);

    if (param[PARAM_PADA].num == 0)
        param_add_int(0, &param[PARAM_PADA]);
    if (param[PARAM_PADB].num == 0)
        param_add_int(0, &param[PARAM_PADB]);
    if (param[PARAM_PADC].num == 0)
        param_add_int(0, &param[PARAM_PADC]);

    //--------------------------------------------------
    // Set double precision parameters.
    //--------------------------------------------------
    if (param[PARAM_TOL].num == 0)
        param_add_double(50.0, &param[PARAM_TOL]);

    //--------------------------------------------------
    // Set complex parameters.
    //--------------------------------------------------
    if (param[PARAM_ALPHA].num == 0) {
        PLASMA_Complex64_t z = 1.2345 + 2.3456*_Complex_I;
        param_add_complex(z, &param[PARAM_ALPHA]);
    }
    if (param[PARAM_BETA].num == 0) {
        PLASMA_Complex64_t z = 6.7890 + 7.8901*_Complex_I;
        param_add_double(z, &param[PARAM_BETA]);
    }

    return iter;
}

/***************************************************************************//**
 *
 * @brief Checks if a string starts with a specific prefix.
 *
 * @param[in] str
 * @param[in] prefix
 *
 * @retval 1 - match
 * @retval 0 - no match
 *
 ******************************************************************************/
int param_starts_with(const char *str, const char *prefix)
{
    size_t n = strlen(prefix);
    if (strncmp(str, prefix, n))
        return 0;
    return 1;
}

/***************************************************************************//**
 *
 * @brief Scans a list of integers or ranges (start:end:step).
 *        Adds the value(s) to a parameter iterator.
 *
 * @param[in]    str   - string containin an integer
 * @param[inout] param - parameter iterator
 *
 * @retval 1 - failure
 * @retval 0 - success
 *
 ******************************************************************************/
int param_scan_int(const char *str, param_t *param)
{
    char *endptr;
    do {
        long start = strtol(str, &endptr, 10);
        if (endptr == str) {
            return 1;
        }
        if (*endptr == ':') {
            str = endptr+1;
            long stop = strtol(str, &endptr, 10);
            if (endptr == str || *endptr != ':') {
                return 1;
            }

            str = endptr+1;
            long step = strtol(str, &endptr, 10);
            if (endptr == str || step <= 0) {
                return 1;
            }

            for (int i = start; i <= stop; i += step) {
                param_add_int(i, param);
            }
        }
        else {
            param_add_int(start, param);
        }
        str = endptr+1;
    }
    while (*endptr != '\0');
    return 0;
}

/***************************************************************************//**
 *
 * @brief Scans a list of characters.
 *        Adds the value(s) to a parameter iterator.
 *
 * @param[in]    str   - string containing a single character
 * @param[inout] param - parameter iterator
 *
 * @retval 1 - failure
 * @retval 0 - success
 *
 ******************************************************************************/
int param_scan_char(const char *str, param_t *param)
{
    const char *endptr;
    do {
        if (*str == '\0') {
            return 1;
        }
        param_add_char(*str, param);
        endptr = str+1;
        str = endptr+1;
    }
    while (*endptr != '\0');
    return 0;
}

/***************************************************************************//**
 *
 * @brief Scans a list of double precision numbers or ranges (start:end:step).
 *        Adds the value(s) to a parameter iterator.
 *
 * @param[in]    str   - string containing a double precision number
 * @param[inout] param - parameter iterator
 *
 * @retval 1 - failure
 * @retval 0 - success
 *
 ******************************************************************************/
int param_scan_double(const char *str, param_t *param)
{
    char *endptr;
    do {
        double start = strtod(str, &endptr);
        if (endptr == str) {
            return 1;
        }
        if (*endptr == ':') {
            str = endptr+1;
            double stop = strtod(str, &endptr);
            if (endptr == str || *endptr != ':') {
                return 1;
            }

            str = endptr+1;
            double step = strtod(str, &endptr);
            if (endptr == str || step <= 0) {
                return 1;
            }

            // add fraction of step to allow for rounding error
            for (double d = start; d <= stop + step/10.; d += step) {
                param_add_double(d, param);
            }
        }
        else {
            param_add_double(start, param);
        }
        str = endptr+1;
    }
    while (*endptr != '\0');
    return 0;
}

/***************************************************************************//**
 *
 * @brief Scans a list of complex numbers in format: 1.23 or 1.23+2.45i. (No ranges.)
 *        Adds the value(s) to a parameter iterator.
 *
 * @param[in]    str   - string containing a double precision number
 * @param[inout] param - parameter iterator
 *
 * @retval 1 - failure
 * @retval 0 - success
 *
 ******************************************************************************/
int param_scan_complex(const char *str, param_t *param)
{
    char *endptr;
    do {
        double re = strtod(str, &endptr);
        double im = 0.0;
        if (endptr == str) {
            return 1;
        }
        if (*endptr == '+') {
            str = endptr+1;
            im = strtod(str, &endptr);
            if (endptr == str || *endptr != 'i') {
                return 1;
            }
            endptr += 1;  // skip 'i'
        }
        PLASMA_Complex64_t z = re + im*_Complex_I;
        param_add_complex(z, param);
        str = endptr+1;
    }
    while (*endptr != '\0');
    return 0;
}

/***************************************************************************//**
 *
 * @brief Adds an integer to a parameter iterator.
 *
 * @param[in]    ival  - integer
 * @param[inout] param - parameter iterator
 *
 ******************************************************************************/
void param_add_int(int ival, param_t *param)
{
    param->val[param->num].i = ival;
    param->num++;
    if (param->num == param->size) {
        param->size *= 2;
        param->val = (param_value_t*) realloc(
            param->val, param->size*sizeof(param_value_t));
        assert(param->val != NULL);
    }
}

/***************************************************************************//**
 *
 * @brief Adds a character to a parameter iterator.
 *
 * @param[in]    cval  - character
 * @param[inout] param - parameter iterator
 *
 ******************************************************************************/
void param_add_char(char cval, param_t *param)
{
    param->val[param->num].c = cval;
    param->num++;
    if (param->num == param->size) {
        param->size *= 2;
        param->val = (param_value_t*) realloc(
            param->val, param->size*sizeof(param_value_t));
        assert(param->val != NULL);
    }
}

/***************************************************************************//**
 *
 * @brief Adds a double precision number to a parameter iterator.
 *
 * @param[in]    dval  - double precision value
 * @param[inout] param - parameter iterator
 *
 ******************************************************************************/
void param_add_double(double dval, param_t *param)
{
    param->val[param->num].d = dval;
    param->num++;
    if (param->num == param->size) {
        param->size *= 2;
        param->val = (param_value_t*) realloc(
            param->val, param->size*sizeof(param_value_t));
        assert(param->val != NULL);
    }
}

/***************************************************************************//**
 *
 * @brief Adds a complex number to a parameter iterator.
 *
 * @param[in]    zval  - complex value
 * @param[inout] param - parameter iterator
 *
 ******************************************************************************/
void param_add_complex(PLASMA_Complex64_t zval, param_t *param)
{
    param->val[param->num].z = zval;
    param->num++;
    if (param->num == param->size) {
        param->size *= 2;
        param->val = (param_value_t*) realloc(
            param->val, param->size*sizeof(param_value_t));
        assert(param->val != NULL);
    }
}

/***************************************************************************//**
 *
 * @brief Steps through an array of parameter iterators
 *        (inner product evaluation).
 *        Advances all iterators at the same time.
 *        Iterators that exhausted their range return the last value.
 *
 * @param[inout] param - array of parameter iterators
 *
 * @retval 1 - more iterations
 * @retval 0 - no more iterations
 *
 ******************************************************************************/
int param_step_inner(param_t param[])
{
    int finished = 1;
    for (int i = 0; i < PARAM_SIZEOF; i++) {
        if (param[i].pos < param[i].num-1) {
            param[i].pos++;
            finished = 0;
        }
    }
    return ! finished;
}

/***************************************************************************//**
 *
 * @brief Steps through an array of parameter iterators
 *        (outer product evaluation).
 *        Advances one iterator at a time.
 *
 * @param[inout] param - array of parameter iterators
 *
 * @retval 1 - more iterations
 * @retval 0 - no more iterations
 *
 ******************************************************************************/
int param_step_outer(param_t param[], int idx)
{
    while (param[idx].num == 0) {
        if (++idx == PARAM_SIZEOF) {
            return 0;
        }
    }

    if (++param[idx].pos == param[idx].num) {
        param[idx].pos = 0;
        return param_step_outer(param, idx+1);
    }
    return 1;
}

/***************************************************************************//**
 *
 * @brief Copies a snapshot of the current iteration of param iterators to pval.
 *
 * @param[in]  param - array of parameter iterators
 * @param[out] pval  - array of parameter values
 *
 ******************************************************************************/
int param_snap(param_t param[], param_value_t pval[])
{
    for (int i = 0; i < PARAM_SIZEOF; i++) {
        pval[i] = param[i].val[param[i].pos];
    }
    return 0;
}<|MERGE_RESOLUTION|>--- conflicted
+++ resolved
@@ -10,10 +10,7 @@
  * @version 3.0.0
  * @author Jakub Kurzak
  * @author Samuel D. Relton
-<<<<<<< HEAD
  * @author Mawussi Zounon
-=======
->>>>>>> 8e6d9533
  * @date 2016-05-17
  *
  **/
@@ -243,7 +240,6 @@
  ******************************************************************************/
 void run_routine(const char *name, param_value_t pval[], char *info)
 {
-<<<<<<< HEAD
   // -----
   if      (strcmp(name, "zgemm") == 0)
     test_zgemm(pval, info);
@@ -291,50 +287,6 @@
     printf("unknown routine: %s\n", name);
     exit(EXIT_FAILURE);
   }
-=======
-    // -----
-    if      (strcmp(name, "zgemm") == 0)
-        test_zgemm(pval, info);
-    else if (strcmp(name, "dgemm") == 0)
-        test_dgemm(pval, info);
-    else if (strcmp(name, "cgemm") == 0)
-        test_cgemm(pval, info);
-    else if (strcmp(name, "sgemm") == 0)
-        test_sgemm(pval, info);
-    // -----
-    else if (strcmp(name, "zhemm") == 0)
-        test_zhemm(pval, info);
-    else if (strcmp(name, "chemm") == 0)
-        test_chemm(pval, info);
-    // -----
-    else if (strcmp(name, "zherk") == 0)
-        test_zherk(pval, info);
-    else if (strcmp(name, "cherk") == 0)
-        test_cherk(pval, info);
-    // ----
-    else if (strcmp(name, "zsymm") == 0)
-        test_zsymm(pval, info);
-    else if (strcmp(name, "dsymm") == 0)
-        test_dsymm(pval, info);
-    else if (strcmp(name, "csymm") == 0)
-        test_csymm(pval, info);
-    else if (strcmp(name, "ssymm") == 0)
-        test_ssymm(pval, info);
-    // ----
-    else if (strcmp(name, "zsyrk") == 0)
-        test_zsyrk(pval, info);
-    else if (strcmp(name, "dsyrk") == 0)
-        test_dsyrk(pval, info);
-    else if (strcmp(name, "csyrk") == 0)
-        test_csyrk(pval, info);
-    else if (strcmp(name, "ssyrk") == 0)
-        test_ssyrk(pval, info);
-    // ----
-    else {
-        printf("unknown routine: %s\n", name);
-        exit(EXIT_FAILURE);
-    }
->>>>>>> 8e6d9533
 }
 
 /***************************************************************************//**
