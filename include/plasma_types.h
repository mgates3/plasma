/**
 *
 * @file
 *
 *  PLASMA is a software package provided by:
 *  University of Tennessee, US,
 *  University of Manchester, UK.
 *
 **/
#ifndef ICL_PLASMA_TYPES_H
#define ICL_PLASMA_TYPES_H

#include <complex.h>

#ifdef __cplusplus
extern "C" {
#endif

/******************************************************************************/
#ifdef PLASMA_WITH_MKL
#define lapack_complex_float plasma_complex32_t
#define lapack_complex_double plasma_complex64_t
#endif

/***************************************************************************//**
 *
 *  Some CBLAS routines take scalars by value in real arithmetic
 *  and by pointer in complex arithmetic.
 *  In precision generation, CBLAS_SADDR is removed from real arithmetic files.
 *
 **/
#ifndef CBLAS_SADDR
#define CBLAS_SADDR(var) &(var)
#endif

/******************************************************************************/
enum {
    PlasmaByte          = 0,
    PlasmaInteger       = 1,
    PlasmaRealFloat     = 2,
    PlasmaRealDouble    = 3,
    PlasmaComplexFloat  = 4,
    PlasmaComplexDouble = 5
};

/***************************************************************************//**
 *
 *  PLASMA constants - CBLAS & LAPACK.
 *  The naming and numbering is consistent with:
 *
 *    - CBLAS - http://www.netlib.org/blas/blast-forum/cblas.tgz,
 *    - LAPACKE - http://www.netlib.org/lapack/lapwrapc/.
 *
 *  During precision generation, Plasma_ConjTrans is conveted to PlasmaTrans,
 *  while PlasmaConjTrans is preserved.
 *
 **/
enum {
    PlasmaInvalid     = -1,

    PlasmaNoTrans     = 111,
    PlasmaTrans       = 112,
    PlasmaConjTrans   = 113,
    Plasma_ConjTrans  = PlasmaConjTrans,

    PlasmaUpper       = 121,
    PlasmaLower       = 122,
    PlasmaGeneral     = 123,
    PlasmaGeneralBand = 124,

    PlasmaNonUnit     = 131,
    PlasmaUnit        = 132,

    PlasmaLeft        = 141,
    PlasmaRight       = 142,

    PlasmaForward     = 391,
    PlasmaBackward    = 392,

    PlasmaColumnwise  = 401,
    PlasmaRowwise     = 402,

    PlasmaW           = 501,
    PlasmaA2          = 502
};

enum {
    PlasmaSuccess = 0,
    PlasmaErrorNotInitialized,
    PlasmaErrorNotSupported,
    PlasmaErrorIllegalValue,
    PlasmaErrorOutOfMemory,
    PlasmaErrorNullParameter,
    PlasmaErrorInternal,
    PlasmaErrorSequence
};

enum {
    PlasmaInplace,
    PlasmaOutplace
};

enum {
    PlasmaFlatHouseholder,
    PlasmaTreeHouseholder
};

enum {
    PlasmaNb,
    PlasmaIb,
    PlasmaInplaceOutplace,
<<<<<<< HEAD
    PlasmaHouseholderMode
=======
    PlasmaNumPanelThreads
>>>>>>> d234ead0
};

/******************************************************************************/
typedef int plasma_enum_t;

typedef float  _Complex plasma_complex32_t;
typedef double _Complex plasma_complex64_t;

/******************************************************************************/
plasma_enum_t plasma_trans_const_t(char lapack_char);
plasma_enum_t plasma_uplo_const_t(char lapack_char);
plasma_enum_t plasma_diag_const_t(char lapack_char);
plasma_enum_t plasma_side_const_t(char lapack_char);
plasma_enum_t plasma_direct_const_t(char lapack_char);
plasma_enum_t plasma_storev_const_t(char lapack_char);

#ifdef __cplusplus
}  // extern "C"
#endif

#endif // ICL_PLASMA_TYPES_H<|MERGE_RESOLUTION|>--- conflicted
+++ resolved
@@ -109,11 +109,8 @@
     PlasmaNb,
     PlasmaIb,
     PlasmaInplaceOutplace,
-<<<<<<< HEAD
+    PlasmaNumPanelThreads,
     PlasmaHouseholderMode
-=======
-    PlasmaNumPanelThreads
->>>>>>> d234ead0
 };
 
 /******************************************************************************/
