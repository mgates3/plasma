/**
 *
 * @file
 *
 *  PLASMA is a software package provided by:
 *  University of Tennessee, US,
 *  University of Manchester, UK.
 *
 * @precisions normal z -> s d c
 *
 **/

#include "plasma_async.h"
#include "plasma_context.h"
#include "plasma_descriptor.h"
#include "plasma_types.h"
#include "plasma_internal.h"
#include "core_blas_z.h"

#define A(m, n) (plasma_complex64_t*)plasma_tile_addr(A, m, n)
#define Q(m, n) (plasma_complex64_t*)plasma_tile_addr(Q, m, n)
#define T(m, n) (plasma_complex64_t*)plasma_tile_addr(T, m, n)

/***************************************************************************//**
 *  Parallel construction of Q using tile V (application to identity)
 **/
void plasma_pzungqr(plasma_desc_t A, plasma_desc_t Q, plasma_desc_t T,
                    plasma_workspace_t *work,
                    plasma_sequence_t *sequence, plasma_request_t *request)
{
    int k, m, n;
    int ldak, ldqk, ldam, ldqm;
    int tempmm, tempnn, tempkmin, tempkm;
    int tempAkm, tempAkn;
    int minmnt;

    // Check sequence status.
    if (sequence->status != PlasmaSuccess) {
        plasma_request_fail(sequence, request, PlasmaErrorSequence);
        return;
    }

<<<<<<< HEAD
=======
    // Set inner blocking from the T tile row-dimension.
    int ib = T.mb;

>>>>>>> 41e7b435
    minmnt = imin(A.mt, A.nt);
    for (k = minmnt-1; k >= 0; k--) {
        tempAkm  = plasma_tile_mdim(A, k);
        tempAkn  = plasma_tile_ndim(A, k);
        tempkmin = imin(tempAkn, tempAkm);
        tempkm   = plasma_tile_mdim(Q, k);
        ldak = plasma_tile_mdim(A, k);
        ldqk = plasma_tile_mdim(Q, k);
        for (m = Q.mt - 1; m > k; m--) {
            tempmm = plasma_tile_mdim(Q, m);
            ldam = plasma_tile_mdim(A, m);
            ldqm = plasma_tile_mdim(Q, m);
            for (n = k; n < Q.nt; n++) {
                tempnn = plasma_tile_ndim(Q, n);
                core_omp_ztsmqr(
                    PlasmaLeft, PlasmaNoTrans,
                    Q.mb, tempnn, tempmm, tempnn, tempAkn, T.mb, T.nb,
                    Q(k, n), ldqk,
                    Q(m, n), ldqm,
                    A(m, k), ldam,
                    T(m, k), T.mb,
                    work,
                    sequence, request);
            }
        }
        for (n = k; n < Q.nt; n++) {
            tempnn = plasma_tile_ndim(Q, n);
            core_omp_zunmqr(
                PlasmaLeft, PlasmaNoTrans,
                tempkm, tempnn, tempkmin, T.mb, T.nb,
                A(k, k), ldak,
                T(k, k), T.mb,
                Q(k, n), ldqk,
                work,
                sequence, request);
        }
    }
}<|MERGE_RESOLUTION|>--- conflicted
+++ resolved
@@ -40,12 +40,9 @@
         return;
     }
 
-<<<<<<< HEAD
-=======
     // Set inner blocking from the T tile row-dimension.
     int ib = T.mb;
 
->>>>>>> 41e7b435
     minmnt = imin(A.mt, A.nt);
     for (k = minmnt-1; k >= 0; k--) {
         tempAkm  = plasma_tile_mdim(A, k);
@@ -62,7 +59,7 @@
                 tempnn = plasma_tile_ndim(Q, n);
                 core_omp_ztsmqr(
                     PlasmaLeft, PlasmaNoTrans,
-                    Q.mb, tempnn, tempmm, tempnn, tempAkn, T.mb, T.nb,
+                    Q.mb, tempnn, tempmm, tempnn, tempAkn, ib, T.nb,
                     Q(k, n), ldqk,
                     Q(m, n), ldqm,
                     A(m, k), ldam,
@@ -75,7 +72,7 @@
             tempnn = plasma_tile_ndim(Q, n);
             core_omp_zunmqr(
                 PlasmaLeft, PlasmaNoTrans,
-                tempkm, tempnn, tempkmin, T.mb, T.nb,
+                tempkm, tempnn, tempkmin, ib, T.nb,
                 A(k, k), ldak,
                 T(k, k), T.mb,
                 Q(k, n), ldqk,
