--- conflicted
+++ resolved
@@ -38,18 +38,15 @@
         return;
     }
 
-<<<<<<< HEAD
-=======
     // Set inner blocking from the T tile row-dimension.
     int ib = T.mb;
 
->>>>>>> 41e7b435
     for (k = 0; k < imin(A.mt, A.nt); k++) {
         tempkm = plasma_tile_mdim(A, k);
         tempkn = plasma_tile_ndim(A, k);
         ldak = plasma_tile_mdim(A, k);
         core_omp_zgeqrt(
-            tempkm, tempkn, T.mb, T.nb,
+            tempkm, tempkn, ib, T.nb,
             A(k, k), ldak,
             T(k, k), T.mb,
             work,
@@ -63,7 +60,7 @@
             // PlasmaConjTrans is protected from this conversion.
             core_omp_zunmqr(
                 PlasmaLeft, Plasma_ConjTrans,
-                tempkm, tempnn, tempkm, T.mb, T.nb,
+                tempkm, tempnn, tempkm, ib, T.nb,
                 A(k, k), ldak,
                 T(k, k), T.mb,
                 A(k, n), ldak,
@@ -74,7 +71,7 @@
             tempmm = plasma_tile_mdim(A, m);
             ldam = plasma_tile_mdim(A, m);
             core_omp_ztsqrt(
-                tempmm, tempkn, T.mb, T.nb,
+                tempmm, tempkn, ib, T.nb,
                 A(k, k), ldak,
                 A(m, k), ldam,
                 T(m, k), T.mb,
@@ -85,7 +82,7 @@
                 tempnn = plasma_tile_ndim(A, n);
                 core_omp_ztsmqr(
                     PlasmaLeft, Plasma_ConjTrans,
-                    A.mb, tempnn, tempmm, tempnn, A.nb, T.mb, T.nb,
+                    A.mb, tempnn, tempmm, tempnn, A.nb, ib, T.nb,
                     A(k, n), ldak,
                     A(m, n), ldam,
                     A(m, k), ldam,
