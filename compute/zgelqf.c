/**
 *
 * @file
 *
 *  PLASMA is a software package provided by:
 *  University of Tennessee, US,
 *  University of Manchester, UK.
 *
 * @precisions normal z -> s d c
 *
 **/

#include "plasma.h"
#include "plasma_async.h"
#include "plasma_context.h"
#include "plasma_descriptor.h"
#include "plasma_internal.h"
#include "plasma_types.h"
#include "plasma_workspace.h"

/***************************************************************************//**
 *
 * @ingroup plasma_gelqf
 *
 *  Computes tile LQ factorization of a complex m-by-n matrix A.
 *  The factorization has the form
 *    \f[ A = L \times Q \f],
 *  where L is a lower trapezoidal with positive diagonal and Q is a matrix with
 *  orthonormal rows.
 *
 *******************************************************************************
 *
 * @param[in] m
 *          The number of rows of the matrix A. m >= 0.
 *
 * @param[in] n
 *          The number of columns of the matrix A. n >= 0.
 *
 * @param[in,out] pA
 *          On entry, pointer to the m-by-n matrix A.
 *          On exit, the elements on and below the diagonal of the array
 *          contain the m-by-min(m,n) lower trapezoidal matrix L (L is lower
 *          triangular if M <= N); the elements above the diagonal represent
 *          the unitary matrix Q as a product of elementary reflectors, stored
 *          by tiles.
 *
 * @param[in] lda
 *          The leading dimension of the array A. lda >= max(1,m).
 *
 * @param[out] T
 *          On exit, auxiliary factorization data, required by plasma_zgelqs
 *          to solve the system of equations.
 *          Matrix of T is allocated inside this function and needs to be
 *          destroyed by plasma_desc_destroy.
 *
 *******************************************************************************
 *
 * @retval PlasmaSuccess successful exit
 * @retval < 0 if -i, the i-th argument had an illegal value
 *
 *******************************************************************************
 *
 * @sa plasma_omp_zgelqf
 * @sa plasma_cgelqf
 * @sa plasma_dgelqf
 * @sa plasma_sgelqf
 * @sa plasma_zgelqs
 *
 ******************************************************************************/
int plasma_zgelqf(int m, int n,
                  plasma_complex64_t *pA, int lda,
                  plasma_desc_t *T)
{
    // Get PLASMA context.
    plasma_context_t *plasma = plasma_context_self();
    if (plasma == NULL) {
        plasma_fatal_error("PLASMA not initialized");
        return PlasmaErrorNotInitialized;
    }

    // Check input arguments.
    if (m < 0) {
        plasma_error("illegal value of m");
        return -1;
    }
    if (n < 0) {
        plasma_error("illegal value of n");
        return -2;
    }
    if (lda < imax(1, m)) {
        plasma_error("illegal value of lda");
        return -4;
    }

    // quick return
    if (imin(m, n) == 0)
        return PlasmaSuccess;

    // Set tiling parameters.
    int ib = plasma->ib;
    int nb = plasma->nb;
<<<<<<< HEAD
=======
    int householder_mode = plasma->householder_mode;
>>>>>>> cda9377e

    // Create tile matrix.
    plasma_desc_t A;
    int retval;
    retval = plasma_desc_general_create(PlasmaComplexDouble, nb, nb,
                                        m, n, 0, 0, m, n, &A);
    if (retval != PlasmaSuccess) {
        plasma_error("plasma_desc_general_create() failed");
        return retval;
    }

    // Prepare descriptor T.
<<<<<<< HEAD
    retval = plasma_descT_create(A, ib, T);
=======
    retval = plasma_descT_create(A, ib, householder_mode, T);
>>>>>>> cda9377e
    if (retval != PlasmaSuccess) {
        plasma_error("plasma_descT_create() failed");
        return retval;
    }

    // Allocate workspace.
    plasma_workspace_t work;
    size_t lwork = nb + ib*nb;  // gelqt: tau + work
    retval = plasma_workspace_create(&work, lwork, PlasmaComplexDouble);
    if (retval != PlasmaSuccess) {
        plasma_error("plasma_workspace_create() failed");
        return retval;
    }

    // Create sequence.
    plasma_sequence_t *sequence = NULL;
    retval = plasma_sequence_create(&sequence);
    if (retval != PlasmaSuccess) {
        plasma_error("plasma_sequence_create() failed");
        return retval;
    }

    // Initialize request.
    plasma_request_t request = PlasmaRequestInitializer;

    // asynchronous block
    #pragma omp parallel
    #pragma omp master
    {
        // Translate to tile layout.
        plasma_omp_zge2desc(pA, lda, A, sequence, &request);

        // Call the tile async function.
        plasma_omp_zgelqf(A, *T, work, sequence, &request);

        // Translate back to LAPACK layout.
        plasma_omp_zdesc2ge(A, pA, lda, sequence, &request);
    }
    // implicit synchronization

    plasma_workspace_destroy(&work);

    // Free matrix A in tile layout.
    plasma_desc_destroy(&A);

    // Return status.
    int status = sequence->status;
    plasma_sequence_destroy(sequence);
    return status;
}

/***************************************************************************//**
 *
 * @ingroup plasma_gelqf
 *
 *  Computes the tile LQ factorization of a matrix.
 *  Non-blocking tile version of plasma_zgelqf().
 *  May return before the computation is finished.
 *  Allows for pipelining of operations at runtime.
 *
 *******************************************************************************
 *
 * @param[in,out] A
 *          Descriptor of matrix A.
 *          A is stored in the tile layout.
 *
 * @param[out] T
 *          Descriptor of matrix T.
 *          On exit, auxiliary factorization data, required by plasma_zgelqs to
 *          solve the system of equations.
 *
 * @param[in] work
 *          Workspace for the auxiliary arrays needed by some coreblas kernels.
 *          For LQ factorization, contains preallocated space for TAU and WORK
 *          arrays. Allocated by the plasma_workspace_create function.
 *
 * @param[in] sequence
 *          Identifies the sequence of function calls that this call belongs to
 *          (for completion checks and exception handling purposes).
 *
 * @param[out] request
 *          Identifies this function call (for exception handling purposes).
 *
 * @retval void
 *          Errors are returned by setting sequence->status and
 *          request->status to error values.  The sequence->status and
 *          request->status should never be set to PlasmaSuccess (the
 *          initial values) since another async call may be setting a
 *          failure value at the same time.
 *
 *******************************************************************************
 *
 * @sa plasma_zgelqf
 * @sa plasma_omp_cgelqf
 * @sa plasma_omp_dgelqf
 * @sa plasma_omp_sgelqf
 * @sa plasma_omp_zgelqs
 *
 ******************************************************************************/
void plasma_omp_zgelqf(plasma_desc_t A, plasma_desc_t T,
                       plasma_workspace_t work,
                       plasma_sequence_t *sequence, plasma_request_t *request)
{
    // Get PLASMA context.
    plasma_context_t *plasma = plasma_context_self();
    if (plasma == NULL) {
        plasma_error("PLASMA not initialized");
        plasma_request_fail(sequence, request, PlasmaErrorIllegalValue);
        return;
    }

    // Check input arguments.
    if (plasma_desc_check(A) != PlasmaSuccess) {
        plasma_error("invalid A");
        plasma_request_fail(sequence, request, PlasmaErrorIllegalValue);
        return;
    }
    if (plasma_desc_check(T) != PlasmaSuccess) {
        plasma_error("invalid T");
        plasma_request_fail(sequence, request, PlasmaErrorIllegalValue);
        return;
    }
    if (sequence == NULL) {
        plasma_fatal_error("NULL sequence");
        plasma_request_fail(sequence, request, PlasmaErrorIllegalValue);
        return;
    }
    if (request == NULL) {
        plasma_fatal_error("NULL request");
        plasma_request_fail(sequence, request, PlasmaErrorIllegalValue);
        return;
    }

    // quick return
    if (imin(A.m, A.n) == 0)
        return;

    // Call the parallel function.
<<<<<<< HEAD
    plasma_pzgelqf(A, T, work, sequence, request);
=======
    if (plasma->householder_mode == PlasmaTreeHouseholder) {
        plasma_pzgelqfrh(A, T, work, sequence, request);
    }
    else {
        plasma_pzgelqf(A, T, work, sequence, request);
    }
>>>>>>> cda9377e
}<|MERGE_RESOLUTION|>--- conflicted
+++ resolved
@@ -99,10 +99,7 @@
     // Set tiling parameters.
     int ib = plasma->ib;
     int nb = plasma->nb;
-<<<<<<< HEAD
-=======
     int householder_mode = plasma->householder_mode;
->>>>>>> cda9377e
 
     // Create tile matrix.
     plasma_desc_t A;
@@ -115,11 +112,7 @@
     }
 
     // Prepare descriptor T.
-<<<<<<< HEAD
-    retval = plasma_descT_create(A, ib, T);
-=======
     retval = plasma_descT_create(A, ib, householder_mode, T);
->>>>>>> cda9377e
     if (retval != PlasmaSuccess) {
         plasma_error("plasma_descT_create() failed");
         return retval;
@@ -258,14 +251,10 @@
         return;
 
     // Call the parallel function.
-<<<<<<< HEAD
-    plasma_pzgelqf(A, T, work, sequence, request);
-=======
     if (plasma->householder_mode == PlasmaTreeHouseholder) {
         plasma_pzgelqfrh(A, T, work, sequence, request);
     }
     else {
         plasma_pzgelqf(A, T, work, sequence, request);
     }
->>>>>>> cda9377e
 }