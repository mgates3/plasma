/**
 *
 * @file
 *
 *  PLASMA is a software package provided by:
 *  University of Tennessee, US,
 *  University of Manchester, UK.
 *
 * @precisions normal z -> s d c
 *
 **/
#ifndef ICL_CORE_BLAS_Z_H
#define ICL_CORE_BLAS_Z_H

#include "plasma_async.h"
#include "plasma_types.h"
#include "plasma_workspace.h"

#ifdef __cplusplus
extern "C" {
#endif

/******************************************************************************/
int core_zgeadd(plasma_enum_t transa,
                int m, int n,
                plasma_complex64_t alpha, const plasma_complex64_t *A, int lda,
                plasma_complex64_t beta,        plasma_complex64_t *B, int ldb);

int core_zgelqt(int m, int n, int ib,
                plasma_complex64_t *A, int lda,
                plasma_complex64_t *T, int ldt,
                plasma_complex64_t *TAU,
<<<<<<< HEAD
                plasma_complex64_t *WORK);
=======
                plasma_complex64_t *work);
>>>>>>> cda9377e

void core_zgemm(plasma_enum_t transa, plasma_enum_t transb,
                int m, int n, int k,
                plasma_complex64_t alpha, const plasma_complex64_t *A, int lda,
                                          const plasma_complex64_t *B, int ldb,
                plasma_complex64_t beta,        plasma_complex64_t *C, int ldc);

int core_zgeqrt(int m, int n, int ib,
                plasma_complex64_t *A, int lda,
                plasma_complex64_t *T, int ldt,
                plasma_complex64_t *TAU,
<<<<<<< HEAD
                plasma_complex64_t *WORK);
=======
                plasma_complex64_t *work);
>>>>>>> cda9377e

void core_zhemm(plasma_enum_t side, plasma_enum_t uplo,
                int m, int n,
                plasma_complex64_t alpha, const plasma_complex64_t *A, int lda,
                                          const plasma_complex64_t *B, int ldb,
                plasma_complex64_t beta,        plasma_complex64_t *C, int ldc);

void core_zher2k(plasma_enum_t uplo, plasma_enum_t trans,
                 int n, int k,
                 plasma_complex64_t alpha, const plasma_complex64_t *A, int lda,
                                           const plasma_complex64_t *B, int ldb,
                 double beta,                    plasma_complex64_t *C, int ldc);

void core_zherk(plasma_enum_t uplo, plasma_enum_t trans,
                int n, int k,
                double alpha, const plasma_complex64_t *A, int lda,
                double beta,        plasma_complex64_t *C, int ldc);

void core_zlacpy(plasma_enum_t uplo,
                 int m, int n,
                 const plasma_complex64_t *A, int lda,
                       plasma_complex64_t *B, int ldb);

void core_zlacpy_lapack2tile_band(plasma_enum_t uplo,
                                  int it, int jt,
                                  int m, int n, int nb, int kl, int ku,
                                  const plasma_complex64_t *A, int lda,
                                        plasma_complex64_t *B, int ldb);

void core_zlacpy_tile2lapack_band(plasma_enum_t uplo,
                                  int it, int jt,
                                  int m, int n, int nb, int kl, int ku,
                                  const plasma_complex64_t *B, int ldb,
                                        plasma_complex64_t *A, int lda);

void core_zlaset(plasma_enum_t uplo,
                 int m, int n,
                 plasma_complex64_t alpha, plasma_complex64_t beta,
                 plasma_complex64_t *A, int lda);

//void core_zlaswp_ontile(plasma_desc_t A, int i_, int j_, int m, int n,
//                        int i1, int i2, const int *ipiv, int inc);

int core_zlauum(plasma_enum_t uplo, int n,
                plasma_complex64_t *A, int lda);

int core_zpamm(int op, plasma_enum_t side, plasma_enum_t storev,
               int m, int n, int k, int l,
               const plasma_complex64_t *A1, int lda1,
                     plasma_complex64_t *A2, int lda2,
               const plasma_complex64_t *V,  int ldv,
                     plasma_complex64_t *W,  int ldw);

int core_zparfb(plasma_enum_t side, plasma_enum_t trans, plasma_enum_t direct,
                plasma_enum_t storev,
                int m1, int n1, int m2, int n2, int k, int l,
                      plasma_complex64_t *A1,   int lda1,
                      plasma_complex64_t *A2,   int lda2,
                const plasma_complex64_t *V,    int ldv,
                const plasma_complex64_t *T,    int ldt,
                      plasma_complex64_t *work, int ldwork);

int core_zpemv(plasma_enum_t trans, int storev,
               int m, int n, int l,
               plasma_complex64_t alpha,
               const plasma_complex64_t *A, int lda,
               const plasma_complex64_t *X, int incx,
               plasma_complex64_t beta,
               plasma_complex64_t *Y, int incy,
               plasma_complex64_t *work);

int core_zpotrf(plasma_enum_t uplo,
                int n,
                plasma_complex64_t *A, int lda);

void core_zsymm(plasma_enum_t side, plasma_enum_t uplo,
                int m, int n,
                plasma_complex64_t alpha, const plasma_complex64_t *A, int lda,
                                          const plasma_complex64_t *B, int ldb,
                plasma_complex64_t beta,        plasma_complex64_t *C, int ldc);

void core_zsyr2k(
    plasma_enum_t uplo, plasma_enum_t trans,
    int n, int k,
    plasma_complex64_t alpha, const plasma_complex64_t *A, int lda,
                              const plasma_complex64_t *B, int ldb,
    plasma_complex64_t beta,        plasma_complex64_t *C, int ldc);

void core_zsyrk(plasma_enum_t uplo, plasma_enum_t trans,
                int n, int k,
                plasma_complex64_t alpha, const plasma_complex64_t *A, int lda,
                plasma_complex64_t beta,        plasma_complex64_t *C, int ldc);

int core_ztradd(plasma_enum_t uplo, plasma_enum_t transa,
                int m, int n,
                plasma_complex64_t alpha, const plasma_complex64_t *A, int lda,
                plasma_complex64_t beta,        plasma_complex64_t *B, int ldb);

void core_ztrmm(plasma_enum_t side, plasma_enum_t uplo,
                plasma_enum_t transa, plasma_enum_t diag,
                int m, int n,
                plasma_complex64_t alpha, const plasma_complex64_t *A, int lda,
                                                plasma_complex64_t *B, int ldb);

void core_ztrsm(plasma_enum_t side, plasma_enum_t uplo,
                plasma_enum_t transa, plasma_enum_t diag,
                int m, int n,
                plasma_complex64_t alpha, const plasma_complex64_t *A, int lda,
                                                plasma_complex64_t *B, int ldb);

int core_ztrtri(plasma_enum_t uplo, plasma_enum_t diag,
                int n,
                plasma_complex64_t *A, int lda);

int core_ztslqt(int m, int n, int ib,
                plasma_complex64_t *A1, int lda1,
                plasma_complex64_t *A2, int lda2,
                plasma_complex64_t *T,  int ldt,
                plasma_complex64_t *TAU,
                plasma_complex64_t *work);

int core_ztsmlq(plasma_enum_t side, plasma_enum_t trans,
                int m1, int n1, int m2, int n2, int k, int ib,
                      plasma_complex64_t *A1,   int lda1,
                      plasma_complex64_t *A2,   int lda2,
                const plasma_complex64_t *V,    int ldv,
                const plasma_complex64_t *T,    int ldt,
                      plasma_complex64_t *work, int ldwork);

int core_ztsmqr(plasma_enum_t side, plasma_enum_t trans,
                int m1, int n1, int m2, int n2, int k, int ib,
                      plasma_complex64_t *A1,   int lda1,
                      plasma_complex64_t *A2,   int lda2,
                const plasma_complex64_t *V,    int ldv,
                const plasma_complex64_t *T,    int ldt,
                      plasma_complex64_t *work, int ldwork);

int core_ztsqrt(int m, int n, int ib,
                plasma_complex64_t *A1, int lda1,
                plasma_complex64_t *A2, int lda2,
                plasma_complex64_t *T,  int ldt,
                plasma_complex64_t *TAU,
                plasma_complex64_t *work);

int core_zttlqt(int m, int n, int ib,
                plasma_complex64_t *A1, int lda1,
                plasma_complex64_t *A2, int lda2,
                plasma_complex64_t *T,  int ldt,
                plasma_complex64_t *tau,
                plasma_complex64_t *work);

int core_zttmlq(plasma_enum_t side, plasma_enum_t trans,
                int m1, int n1, int m2, int n2, int k, int ib,
                      plasma_complex64_t *A1,   int lda1,
                      plasma_complex64_t *A2,   int lda2,
                const plasma_complex64_t *V,    int ldv,
                const plasma_complex64_t *T,    int ldt,
                      plasma_complex64_t *work, int ldwork);

int core_zttmqr(plasma_enum_t side, plasma_enum_t trans,
                int m1, int n1, int m2, int n2, int k, int ib,
                      plasma_complex64_t *A1,   int lda1,
                      plasma_complex64_t *A2,   int lda2,
                const plasma_complex64_t *V,    int ldv,
                const plasma_complex64_t *T,    int ldt,
                      plasma_complex64_t *work, int ldwork);

int core_zttqrt(int m, int n, int ib,
                plasma_complex64_t *A1, int lda1,
                plasma_complex64_t *A2, int lda2,
                plasma_complex64_t *T,  int ldt,
                plasma_complex64_t *tau,
                plasma_complex64_t *work);

int core_zunmlq(plasma_enum_t side, plasma_enum_t trans,
                int m, int n, int k, int ib,
                const plasma_complex64_t *A,    int lda,
                const plasma_complex64_t *T,    int ldt,
                      plasma_complex64_t *C,    int ldc,
                      plasma_complex64_t *work, int ldwork);

int core_zunmqr(plasma_enum_t side, plasma_enum_t trans,
                int m, int n, int k, int ib,
                const plasma_complex64_t *A,    int lda,
                const plasma_complex64_t *T,    int ldt,
                      plasma_complex64_t *C,    int ldc,
                      plasma_complex64_t *work, int ldwork);

/******************************************************************************/
void core_omp_zgeadd(
    plasma_enum_t transa, int m, int n,
    plasma_complex64_t alpha, const plasma_complex64_t *A, int lda,
    plasma_complex64_t beta,        plasma_complex64_t *B, int ldb,
    plasma_sequence_t *sequence, plasma_request_t *request);

void core_omp_zgelqt(int m, int n, int ib,
                     plasma_complex64_t *A, int lda,
                     plasma_complex64_t *T, int ldt,
                     plasma_workspace_t work,
                     plasma_sequence_t *sequence, plasma_request_t *request);

void core_omp_zgemm(
    plasma_enum_t transa, plasma_enum_t transb,
    int m, int n, int k,
    plasma_complex64_t alpha, const plasma_complex64_t *A, int lda,
                              const plasma_complex64_t *B, int ldb,
    plasma_complex64_t beta,        plasma_complex64_t *C, int ldc,
    plasma_sequence_t *sequence, plasma_request_t *request);

void core_omp_zgeqrt(int m, int n, int ib,
                     plasma_complex64_t *A, int lda,
                     plasma_complex64_t *T, int ldt,
                     plasma_workspace_t work,
                     plasma_sequence_t *sequence, plasma_request_t *request);

void core_omp_zhemm(
    plasma_enum_t side, plasma_enum_t uplo,
    int m, int n,
    plasma_complex64_t alpha, const plasma_complex64_t *A, int lda,
                              const plasma_complex64_t *B, int ldb,
    plasma_complex64_t beta,        plasma_complex64_t *C, int ldc,
    plasma_sequence_t *sequence, plasma_request_t *request);

void core_omp_zher2k(
    plasma_enum_t uplo, plasma_enum_t trans,
    int n, int k,
    plasma_complex64_t alpha, const plasma_complex64_t *A, int lda,
                              const plasma_complex64_t *B, int ldb,
    double beta,                    plasma_complex64_t *C, int ldc,
    plasma_sequence_t *sequence, plasma_request_t *request);

void core_omp_zherk(plasma_enum_t uplo, plasma_enum_t trans,
                    int n, int k,
                    double alpha, const plasma_complex64_t *A, int lda,
                    double beta,        plasma_complex64_t *C, int ldc,
                    plasma_sequence_t *sequence, plasma_request_t *request);

void core_omp_zlacpy(plasma_enum_t uplo,
                     int m, int n,
                     const plasma_complex64_t *A, int lda,
                           plasma_complex64_t *B, int ldb,
                     plasma_sequence_t *sequence, plasma_request_t *request);

void core_omp_zlacpy_lapack2tile_band(plasma_enum_t uplo,
                                      int it, int jt,
                                      int m, int n, int nb, int kl, int ku,
                                      const plasma_complex64_t *A, int lda,
                                            plasma_complex64_t *B, int ldb);

void core_omp_zlacpy_tile2lapack_band(plasma_enum_t uplo,
                                      int it, int jt,
                                      int m, int n, int nb, int kl, int ku,
                                      const plasma_complex64_t *B, int ldb,
                                            plasma_complex64_t *A, int lda);

void core_omp_zlaset(plasma_enum_t uplo,
                     int mb, int nb,
                     int i, int j,
                     int m, int n,
                     plasma_complex64_t alpha, plasma_complex64_t beta,
                     plasma_complex64_t *A);

//void core_omp_zlaswp_ontile(plasma_desc_t A, int i_, int j_, int m, int n,
//                            int i1, int i2, const int *ipiv, int inc);

void core_omp_zlauum(plasma_enum_t uplo,
                     int n, plasma_complex64_t *A, int lda,
                     plasma_sequence_t *sequence, plasma_request_t *request);

void core_omp_zpotrf(plasma_enum_t uplo,
                     int n,
                     plasma_complex64_t *A, int lda,
                     int iinfo,
                     plasma_sequence_t *sequence, plasma_request_t *request);

void core_omp_zsymm(
    plasma_enum_t side, plasma_enum_t uplo,
    int m, int n,
    plasma_complex64_t alpha, const plasma_complex64_t *A, int lda,
                              const plasma_complex64_t *B, int ldb,
    plasma_complex64_t beta,        plasma_complex64_t *C, int ldc,
    plasma_sequence_t *sequence, plasma_request_t *request);

void core_omp_zsyr2k(
    plasma_enum_t uplo, plasma_enum_t trans,
    int n, int k,
    plasma_complex64_t alpha, const plasma_complex64_t *A, int lda,
                              const plasma_complex64_t *B, int ldb,
    plasma_complex64_t beta,        plasma_complex64_t *C, int ldc,
    plasma_sequence_t *sequence, plasma_request_t *request);

void core_omp_zsyrk(
    plasma_enum_t uplo, plasma_enum_t trans,
    int n, int k,
    plasma_complex64_t alpha, const plasma_complex64_t *A, int lda,
    plasma_complex64_t beta,        plasma_complex64_t *C, int ldc,
    plasma_sequence_t *sequence, plasma_request_t *request);

void core_omp_ztradd(
    plasma_enum_t uplo, plasma_enum_t transa,
    int m, int n,
    plasma_complex64_t alpha, const plasma_complex64_t *A, int lda,
    plasma_complex64_t beta,        plasma_complex64_t *B, int ldb,
    plasma_sequence_t *sequence, plasma_request_t *request);

void core_omp_ztrmm(
    plasma_enum_t side, plasma_enum_t uplo,
    plasma_enum_t transa, plasma_enum_t diag,
    int m, int n,
    plasma_complex64_t alpha, const plasma_complex64_t *A, int lda,
                                    plasma_complex64_t *B, int ldb,
    plasma_sequence_t *sequence, plasma_request_t *request);

void core_omp_ztrsm(
    plasma_enum_t side, plasma_enum_t uplo,
    plasma_enum_t transa, plasma_enum_t diag,
    int m, int n,
    plasma_complex64_t alpha, const plasma_complex64_t *A, int lda,
                                    plasma_complex64_t *B, int ldb,
    plasma_sequence_t *sequence, plasma_request_t *request);
<<<<<<< HEAD

void core_omp_ztrtri(plasma_enum_t uplo, plasma_enum_t diag,
                     int n,
                     plasma_complex64_t *A, int lda,
                     plasma_sequence_t *sequence, plasma_request_t *request);

=======

void core_omp_ztrtri(plasma_enum_t uplo, plasma_enum_t diag,
                     int n,
                     plasma_complex64_t *A, int lda,
                     plasma_sequence_t *sequence, plasma_request_t *request);

>>>>>>> cda9377e
void core_omp_ztslqt(int m, int n, int ib,
                     plasma_complex64_t *A1, int lda1,
                     plasma_complex64_t *A2, int lda2,
                     plasma_complex64_t *T,  int ldt,
                     plasma_workspace_t work,
                     plasma_sequence_t *sequence, plasma_request_t *request);

void core_omp_ztsmlq(plasma_enum_t side, plasma_enum_t trans,
                     int m1, int n1, int m2, int n2, int k, int ib,
                           plasma_complex64_t *A1, int lda1,
                           plasma_complex64_t *A2, int lda2,
                     const plasma_complex64_t *V,  int ldv,
                     const plasma_complex64_t *T,  int ldt,
                     plasma_workspace_t work,
                     plasma_sequence_t *sequence, plasma_request_t *request);

void core_omp_ztsmqr(plasma_enum_t side, plasma_enum_t trans,
                     int m1, int n1, int m2, int n2, int k, int ib,
<<<<<<< HEAD
=======
                           plasma_complex64_t *A1, int lda1,
                           plasma_complex64_t *A2, int lda2,
                     const plasma_complex64_t *V, int ldv,
                     const plasma_complex64_t *T, int ldt,
                     plasma_workspace_t work,
                     plasma_sequence_t *sequence, plasma_request_t *request);

void core_omp_ztsqrt(int m, int n, int ib,
                     plasma_complex64_t *A1, int lda1,
                     plasma_complex64_t *A2, int lda2,
                     plasma_complex64_t *T,  int ldt,
                     plasma_workspace_t work,
                     plasma_sequence_t *sequence, plasma_request_t *request);

void core_omp_zttlqt(int m, int n, int ib, 
                     plasma_complex64_t *A1, int lda1,
                     plasma_complex64_t *A2, int lda2,
                     plasma_complex64_t *T,  int ldt,
                     plasma_workspace_t work,
                     plasma_sequence_t *sequence, plasma_request_t *request);

void core_omp_zttmlq(plasma_enum_t side, plasma_enum_t trans,
                     int m1, int n1, int m2, int n2, int k, int ib,
                           plasma_complex64_t *A1, int lda1,
                           plasma_complex64_t *A2, int lda2,
                     const plasma_complex64_t *V,  int ldv,
                     const plasma_complex64_t *T,  int ldt,
                     plasma_workspace_t work,
                     plasma_sequence_t *sequence, plasma_request_t *request);

void core_omp_zttmqr(plasma_enum_t side, plasma_enum_t trans,
                     int m1, int n1, int m2, int n2, int k, int ib,
>>>>>>> cda9377e
                           plasma_complex64_t *A1, int lda1,
                           plasma_complex64_t *A2, int lda2,
                     const plasma_complex64_t *V, int ldv,
                     const plasma_complex64_t *T, int ldt,
                     plasma_workspace_t work,
                     plasma_sequence_t *sequence, plasma_request_t *request);

<<<<<<< HEAD
void core_omp_ztsqrt(int m, int n, int ib,
=======
void core_omp_zttqrt(int m, int n, int ib, 
>>>>>>> cda9377e
                     plasma_complex64_t *A1, int lda1,
                     plasma_complex64_t *A2, int lda2,
                     plasma_complex64_t *T,  int ldt,
                     plasma_workspace_t work,
                     plasma_sequence_t *sequence, plasma_request_t *request);

void core_omp_zunmlq(plasma_enum_t side, plasma_enum_t trans,
                     int m, int n, int k, int ib,
                     const plasma_complex64_t *A, int lda,
                     const plasma_complex64_t *T, int ldt,
                           plasma_complex64_t *C, int ldc,
                     plasma_workspace_t work,
                     plasma_sequence_t *sequence, plasma_request_t *request);

void core_omp_zunmqr(plasma_enum_t side, plasma_enum_t trans,
                     int m, int n, int k, int ib,
                     const plasma_complex64_t *A, int lda,
                     const plasma_complex64_t *T, int ldt,
                           plasma_complex64_t *C, int ldc,
                     plasma_workspace_t work,
                     plasma_sequence_t *sequence, plasma_request_t *request);

#ifdef __cplusplus
}  // extern "C"
#endif

#endif // ICL_CORE_BLAS_Z_H<|MERGE_RESOLUTION|>--- conflicted
+++ resolved
@@ -30,11 +30,7 @@
                 plasma_complex64_t *A, int lda,
                 plasma_complex64_t *T, int ldt,
                 plasma_complex64_t *TAU,
-<<<<<<< HEAD
-                plasma_complex64_t *WORK);
-=======
-                plasma_complex64_t *work);
->>>>>>> cda9377e
+                plasma_complex64_t *work);
 
 void core_zgemm(plasma_enum_t transa, plasma_enum_t transb,
                 int m, int n, int k,
@@ -46,11 +42,7 @@
                 plasma_complex64_t *A, int lda,
                 plasma_complex64_t *T, int ldt,
                 plasma_complex64_t *TAU,
-<<<<<<< HEAD
-                plasma_complex64_t *WORK);
-=======
-                plasma_complex64_t *work);
->>>>>>> cda9377e
+                plasma_complex64_t *work);
 
 void core_zhemm(plasma_enum_t side, plasma_enum_t uplo,
                 int m, int n,
@@ -371,21 +363,12 @@
     plasma_complex64_t alpha, const plasma_complex64_t *A, int lda,
                                     plasma_complex64_t *B, int ldb,
     plasma_sequence_t *sequence, plasma_request_t *request);
-<<<<<<< HEAD
 
 void core_omp_ztrtri(plasma_enum_t uplo, plasma_enum_t diag,
                      int n,
                      plasma_complex64_t *A, int lda,
                      plasma_sequence_t *sequence, plasma_request_t *request);
 
-=======
-
-void core_omp_ztrtri(plasma_enum_t uplo, plasma_enum_t diag,
-                     int n,
-                     plasma_complex64_t *A, int lda,
-                     plasma_sequence_t *sequence, plasma_request_t *request);
-
->>>>>>> cda9377e
 void core_omp_ztslqt(int m, int n, int ib,
                      plasma_complex64_t *A1, int lda1,
                      plasma_complex64_t *A2, int lda2,
@@ -404,8 +387,6 @@
 
 void core_omp_ztsmqr(plasma_enum_t side, plasma_enum_t trans,
                      int m1, int n1, int m2, int n2, int k, int ib,
-<<<<<<< HEAD
-=======
                            plasma_complex64_t *A1, int lda1,
                            plasma_complex64_t *A2, int lda2,
                      const plasma_complex64_t *V, int ldv,
@@ -438,7 +419,6 @@
 
 void core_omp_zttmqr(plasma_enum_t side, plasma_enum_t trans,
                      int m1, int n1, int m2, int n2, int k, int ib,
->>>>>>> cda9377e
                            plasma_complex64_t *A1, int lda1,
                            plasma_complex64_t *A2, int lda2,
                      const plasma_complex64_t *V, int ldv,
@@ -446,11 +426,7 @@
                      plasma_workspace_t work,
                      plasma_sequence_t *sequence, plasma_request_t *request);
 
-<<<<<<< HEAD
-void core_omp_ztsqrt(int m, int n, int ib,
-=======
 void core_omp_zttqrt(int m, int n, int ib, 
->>>>>>> cda9377e
                      plasma_complex64_t *A1, int lda1,
                      plasma_complex64_t *A2, int lda2,
                      plasma_complex64_t *T,  int ldt,
