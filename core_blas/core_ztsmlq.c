/**
 *
 * @file
 *
 *  PLASMA is a software package provided by:
 *  University of Tennessee, US,
 *  University of Manchester, UK.
 *
 * @precisions normal z -> c d s
 *
 **/

#include "core_blas.h"
#include "plasma_types.h"
#include "plasma_internal.h"
#include "core_lapack.h"

#include <omp.h>

/***************************************************************************//**
 *
 * @ingroup core_tsmlq
 *
 *  Overwrites the general complex m1-by-n1 tile A1 and
 *  m2-by-n2 tile A2 with
 *
 *                                side = PlasmaLeft        side = PlasmaRight
 *    trans = PlasmaNoTrans            Q * | A1 |           | A1 A2 | * Q
 *                                         | A2 |
 *
 *    trans = Plasma_ConjTrans       Q^H * | A1 |           | A1 A2 | * Q^H
 *                                         | A2 |
 *
 *  where Q is a complex unitary matrix defined as the product of k
 *  elementary reflectors
 *
 *    Q = H(k)^H . . . H(2)^H H(1)^H
 *
 *  as returned by core_ztslqt.
 *
 *******************************************************************************
 *
 * @param[in] side
 *         - PlasmaLeft  : apply Q or Q^H from the Left;
 *         - PlasmaRight : apply Q or Q^H from the Right.
 *
 * @param[in] trans
 *         - PlasmaNoTrans    : Apply Q;
 *         - Plasma_ConjTrans : Apply Q^H.
 *
 * @param[in] m1
 *         The number of rows of the tile A1. m1 >= 0.
 *
 * @param[in] n1
 *         The number of columns of the tile A1. n1 >= 0.
 *
 * @param[in] m2
 *         The number of rows of the tile A2. m2 >= 0.
 *         m2 = m1 if side == PlasmaRight.
 *
 * @param[in] n2
 *         The number of columns of the tile A2. n2 >= 0.
 *         n2 = n1 if side == PlasmaLeft.
 *
 * @param[in] k
 *         The number of elementary reflectors whose product defines
 *         the matrix Q.
 *
 * @param[in] ib
 *         The inner-blocking size.  ib >= 0.
 *
 * @param[in,out] A1
 *         On entry, the m1-by-n1 tile A1.
 *         On exit, A1 is overwritten by the application of Q.
 *
 * @param[in] lda1
 *         The leading dimension of the array A1. lda1 >= max(1,m1).
 *
 * @param[in,out] A2
 *         On entry, the m2-by-n2 tile A2.
 *         On exit, A2 is overwritten by the application of Q.
 *
 * @param[in] lda2
 *         The leading dimension of the tile A2. lda2 >= max(1,m2).
 *
 * @param[in] V
 *         The i-th row must contain the vector which defines the
 *         elementary reflector H(i), for i = 1,2,...,k, as returned by
 *         core_ztslqt in the first k rows of its array argument V.
 *
 * @param[in] ldv
 *         The leading dimension of the array V. ldv >= max(1,k).
 *
 * @param[in] T
 *         The ib-by-k triangular factor T of the block reflector.
 *         T is upper triangular by block (economic storage);
 *         The rest of the array is not referenced.
 *
 * @param[in] ldt
 *         The leading dimension of the array T. ldt >= ib.
 *
 * @param work
 *         Auxiliary workspace array of length
 *             ldwork-by-m1 if side == PlasmaLeft
 *             ldwork-by-ib if side == PlasmaRight
 *
 * @param[in] ldwork
 *         The leading dimension of the array work.
 *             ldwork >= max(1,ib) if side == PlasmaLeft
 *             ldwork >= max(1,n1) if side == PlasmaRight
 *
 *******************************************************************************
 *
 * @retval PlasmaSuccess successful exit
 * @retval < 0 if -i, the i-th argument had an illegal value
 *
 ******************************************************************************/
int core_ztsmlq(plasma_enum_t side, plasma_enum_t trans,
                int m1, int n1, int m2, int n2, int k, int ib,
                      plasma_complex64_t *A1,   int lda1,
                      plasma_complex64_t *A2,   int lda2,
                const plasma_complex64_t *V,    int ldv,
                const plasma_complex64_t *T,    int ldt,
                      plasma_complex64_t *work, int ldwork)
{
    // Check input arguments.
    if (side != PlasmaLeft && side != PlasmaRight) {
        coreblas_error("illegal value of side");
        return -1;
    }
    if (trans != PlasmaNoTrans && trans != Plasma_ConjTrans) {
        coreblas_error("illegal value of trans");
        return -2;
    }
    if (m1 < 0) {
        coreblas_error("illegal value of m1");
        return -3;
    }
    if (n1 < 0) {
        coreblas_error("illegal value of n1");
        return -4;
    }
    if (m2 < 0 || (m2 != m1 && side == PlasmaRight)) {
        coreblas_error("illegal value of m2");
        return -5;
    }
    if (n2 < 0 || (n2 != n1 && side == PlasmaLeft)) {
        coreblas_error("illegal value of n2");
        return -6;
    }
    if (k < 0 ||
        (side == PlasmaLeft  && k > m1 ) ||
        (side == PlasmaRight && k > n1)) {
        coreblas_error("illegal value of k");
        return -7;
    }
    if (ib < 0) {
        coreblas_error("illegal value of ib");
        return -8;
    }
    if (A1 == NULL) {
        coreblas_error("NULL A1");
        return -9;
    }
    if (lda1 < imax(1, m1)) {
        coreblas_error("illegal value of lda1");
        return -10;
    }
    if (A2 == NULL) {
        coreblas_error("NULL A2");
        return -11;
    }
    if (lda2 < imax(1, m2)) {
        coreblas_error("illegal value of lda2");
        return -12;
    }
    if (V == NULL) {
        coreblas_error("NULL V");
        return -13;
    }
    if (ldv < imax(1, k)) {
        coreblas_error("illegal value of ldv");
        return -14;
    }
    if (T == NULL) {
        coreblas_error("NULL T");
        return -15;
    }
    if (ldt < imax(1, ib)) {
        coreblas_error("illegal value of ldt");
        return -16;
    }
    if (work == NULL) {
        coreblas_error("NULL work");
        return -17;
    }
    if (ldwork < imax(1, side == PlasmaLeft ? ib : n1)) {
        coreblas_error("illegal value of ldwork");
        return -18;
    }

    // quick return
    if (m1 == 0 || n1 == 0 || m2 == 0 || n2 == 0 || k == 0  || ib == 0)
        return PlasmaSuccess;

    int i1, i3;
<<<<<<< HEAD

=======
>>>>>>> cda9377e
    if ((side == PlasmaLeft  && trans == PlasmaNoTrans) ||
        (side == PlasmaRight && trans != PlasmaNoTrans)) {
        i1 = 0;
        i3 = ib;
    }
    else {
        i1 = ((k-1)/ib)*ib;
        i3 = -ib;
    }

    if (trans == PlasmaNoTrans)
        trans = Plasma_ConjTrans;
    else
        trans = PlasmaNoTrans;

    for (int i = i1; i > -1 && i < k; i += i3) {
        int kb = imin(ib, k-i);
        int ic = 0;
        int jc = 0;
        int mi = m1;
        int ni = n1;

        if (side == PlasmaLeft) {
            // H or H^H is applied to C(i:m,1:n).
            mi = m1 - i;
            ic = i;
        }
        else {
            // H or H^H is applied to C(1:m,i:n).
            ni = n1 - i;
            jc = i;
        }

        // Apply H or H^H.
        core_zparfb(side, trans, PlasmaForward, PlasmaRowwise,
                    mi, ni, m2, n2, kb, 0,
                    &A1[lda1*jc+ic], lda1,
                    A2, lda2,
                    &V[i], ldv,
                    &T[ldt*i], ldt,
                    work, ldwork);
    }

    return PlasmaSuccess;
}

/******************************************************************************/
void core_omp_ztsmlq(plasma_enum_t side, plasma_enum_t trans,
                     int m1, int n1, int m2, int n2, int k, int ib,
                           plasma_complex64_t *A1, int lda1,
                           plasma_complex64_t *A2, int lda2,
                     const plasma_complex64_t *V,  int ldv,
                     const plasma_complex64_t *T,  int ldt,
                     plasma_workspace_t work,
                     plasma_sequence_t *sequence, plasma_request_t *request)
{
    // TODO: double check depend dimensions
    #pragma omp task depend(inout:A1[0:lda1*n1]) \
                     depend(inout:A2[0:lda2*n2]) \
<<<<<<< HEAD
                     depend(in:V[0:ldv*k]) \
=======
                     depend(in:V[0:ldv*n2]) \
>>>>>>> cda9377e
                     depend(in:T[0:ib*k])
    {
        if (sequence->status == PlasmaSuccess) {
            // Prepare workspaces.
            int tid = omp_get_thread_num();
            plasma_complex64_t *W = (plasma_complex64_t*)work.spaces[tid];
            int ldwork = side == PlasmaLeft ? ib : n1;  // TODO: double check

            // Call the kernel.
            int info = core_ztsmlq(side, trans,
                                   m1, n1, m2, n2, k, ib,
                                   A1, lda1,
                                   A2, lda2,
                                   V,  ldv,
                                   T,  ldt,
                                   W,  ldwork);

            if (info != PlasmaSuccess) {
                plasma_error("core_ztsmlq() failed");
                plasma_request_fail(sequence, request, PlasmaErrorInternal);
            }
        }
    }
}<|MERGE_RESOLUTION|>--- conflicted
+++ resolved
@@ -204,10 +204,6 @@
         return PlasmaSuccess;
 
     int i1, i3;
-<<<<<<< HEAD
-
-=======
->>>>>>> cda9377e
     if ((side == PlasmaLeft  && trans == PlasmaNoTrans) ||
         (side == PlasmaRight && trans != PlasmaNoTrans)) {
         i1 = 0;
@@ -267,11 +263,7 @@
     // TODO: double check depend dimensions
     #pragma omp task depend(inout:A1[0:lda1*n1]) \
                      depend(inout:A2[0:lda2*n2]) \
-<<<<<<< HEAD
-                     depend(in:V[0:ldv*k]) \
-=======
                      depend(in:V[0:ldv*n2]) \
->>>>>>> cda9377e
                      depend(in:T[0:ib*k])
     {
         if (sequence->status == PlasmaSuccess) {
